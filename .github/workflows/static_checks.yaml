name: Static checks

concurrency:
  group: static-checks-${{ github.event_name }}-${{ github.ref }}
  cancel-in-progress: true

on:
  workflow_call:
    inputs:
      builder:
        required: true
        type: string
      ct-matrix:
        required: true
        type: string

env:
  IS_CI: "yes"

permissions:
  contents: read

jobs:
  static_checks:
    runs-on: ${{ github.repository_owner == 'emqx' && 'aws-ubuntu22.04-amd64' || 'ubuntu-22.04' }}
    name: "static_checks (${{ matrix.profile }})"
    strategy:
      fail-fast: false
      matrix:
        include: ${{ fromJson(inputs.ct-matrix) }}
    container: "${{ inputs.builder }}"
    steps:
<<<<<<< HEAD
      - uses: actions/download-artifact@95815c38cf2ff2164869cbab79da8d1f422bc89e # v4.2.1
=======
      - uses: actions/download-artifact@d3f86a106a0bac45b974a628896c90dbdf5c8093 # v4.3.0
>>>>>>> 8dd3741c
        with:
          name: ${{ matrix.profile }}
      - name: extract artifact
        run: |
          unzip -o -q ${{ matrix.profile }}.zip
          git config --global --add safe.directory "$GITHUB_WORKSPACE"
      - uses: actions/cache@5a3ec84eff668545956fd18022155c47e93e2684 # v4.2.3
        with:
          path: "emqx_dialyzer_${{ matrix.profile }}_plt"
          key: rebar3-dialyzer-plt-${{ matrix.profile }}-${{ hashFiles('rebar.*', 'apps/*/rebar.*') }}
          restore-keys: |
            rebar3-dialyzer-plt-${{ matrix.profile }}-
      - name: run static checks
        run: make static_checks<|MERGE_RESOLUTION|>--- conflicted
+++ resolved
@@ -30,11 +30,7 @@
         include: ${{ fromJson(inputs.ct-matrix) }}
     container: "${{ inputs.builder }}"
     steps:
-<<<<<<< HEAD
-      - uses: actions/download-artifact@95815c38cf2ff2164869cbab79da8d1f422bc89e # v4.2.1
-=======
       - uses: actions/download-artifact@d3f86a106a0bac45b974a628896c90dbdf5c8093 # v4.3.0
->>>>>>> 8dd3741c
         with:
           name: ${{ matrix.profile }}
       - name: extract artifact

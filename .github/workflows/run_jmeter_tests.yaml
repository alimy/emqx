name: JMeter integration tests

on:
  workflow_call:

permissions:
  contents: read

jobs:
  jmeter_artifact:
    runs-on: ${{ endsWith(github.repository, '/emqx') && 'ubuntu-22.04' || fromJSON('["self-hosted","ephemeral","linux","x64"]') }}
    steps:
    - name: Cache Jmeter
      id: cache-jmeter
      uses: actions/cache@0c45773b623bea8c8e75f6c82b208c3cf94ea4f9 # v4.0.2
      with:
        path: /tmp/apache-jmeter.tgz
        key: apache-jmeter-5.4.3.tgz
    - name: download jmeter
      if: steps.cache-jmeter.outputs.cache-hit != 'true'
      timeout-minutes: 15
      env:
          JMETER_VERSION: 5.4.3
      run: |
        # versions below 5.5 had been moved to the archive area
        # latest version is 5.6, the script below should handle both scenarios
        URL=https://downloads.apache.org/jmeter/binaries/apache-jmeter-$JMETER_VERSION.tgz
        ARCHIVE_URL=https://archive.apache.org/dist/jmeter/binaries/apache-jmeter-$JMETER_VERSION.tgz
        if wget -q --method HEAD $URL; then
          wget --no-verbose --no-check-certificate -O /tmp/apache-jmeter.tgz $URL
        else
          wget --no-verbose --no-check-certificate -O /tmp/apache-jmeter.tgz $ARCHIVE_URL
        fi
    - uses: actions/upload-artifact@65462800fd760344b1a7b4382951275a0abb4808 # v4.3.3
      with:
        name: apache-jmeter.tgz
        path: /tmp/apache-jmeter.tgz
        retention-days: 3

  advanced_feat:
    runs-on: ${{ github.repository_owner == 'emqx' && fromJSON('["self-hosted","ephemeral","linux","x64"]') || 'ubuntu-22.04' }}

    strategy:
      fail-fast: false
      matrix:
        scripts_type:
        - mqtt_subscription_topic_metrics
        - mqtt_delayed_publish
        - mqtt_topic_rewrite
#        - mqtt_retainer

    needs: jmeter_artifact
    steps:
    - uses: actions/checkout@a5ac7e51b41094c92402da3b24376905380afc29 # v4.1.6
<<<<<<< HEAD
    - uses: ./.github/actions/prepare-jmeter
=======
    - name: Set up environment
      id: env
      run: |
        source env.sh
        PKG_VSN=$(docker run --rm -v $(pwd):$(pwd) -w $(pwd) -u $(id -u) "$EMQX_BUILDER" ./pkg-vsn.sh emqx)
        echo "PKG_VSN=$PKG_VSN" >> "$GITHUB_ENV"
    - uses: actions/download-artifact@c850b930e6ba138125429b7e5c93fc707a7f8427 # v4.1.4
>>>>>>> 888ab81f
      with:
        name: emqx-docker
        path: /tmp
    - name: load docker image
      shell: bash
      run: |
        EMQX_DOCKER_IMAGE_TAG=$(docker load < /tmp/emqx-docker-${PKG_VSN}.tar.gz | sed 's/Loaded image: //g')
        echo "_EMQX_DOCKER_IMAGE_TAG=$EMQX_DOCKER_IMAGE_TAG" >> $GITHUB_ENV
    - uses: ./.github/actions/prepare-jmeter
    - name: docker compose up
      timeout-minutes: 5
      run: |
        docker compose \
          -f .ci/docker-compose-file/docker-compose-emqx-cluster.yaml \
          up --wait --build
        echo HAPROXY_IP=$(docker inspect -f '{{range .NetworkSettings.Networks}}{{.IPAddress}}{{end}}' haproxy) >> $GITHUB_ENV
    - name: show logs
      if: failure()
      run: |
        docker compose \
          -f .ci/docker-compose-file/docker-compose-emqx-cluster.yaml \
          logs
    - name: run jmeter
      run: |
        jmeter/bin/jmeter.sh \
          -Jjmeter.save.saveservice.output_format=xml -n \
          -t scripts/broker-autotest-suite/${{ matrix.scripts_type }}.jmx \
          -Demqx_ip=$HAPROXY_IP \
          -l jmeter_logs/${{ matrix.scripts_type }}.jtl \
          -j jmeter_logs/logs/${{ matrix.scripts_type }}.log
    - name: check logs
      run: |
        if cat jmeter_logs/${{ matrix.scripts_type }}.jtl | grep -e '<failure>true</failure>' > /dev/null 2>&1; then
          echo "check logs failed"
          exit 1
        fi
    - uses: actions/upload-artifact@65462800fd760344b1a7b4382951275a0abb4808 # v4.3.3
      if: always()
      with:
        name: jmeter_logs-advanced_feat-${{ matrix.scripts_type }}
        path: ./jmeter_logs
        retention-days: 3

  pgsql_authn_authz:
    runs-on: ${{ github.repository_owner == 'emqx' && fromJSON('["self-hosted","ephemeral","linux","x64"]') || 'ubuntu-22.04' }}

    strategy:
      fail-fast: false
      matrix:
        pgsql_tag:
        - 9
        - 10
        - 11
        - 12
        - 13
        scripts_type:
        - pgsql_authn
        - pgsql_authz

    needs: jmeter_artifact
    steps:
    - uses: actions/checkout@a5ac7e51b41094c92402da3b24376905380afc29 # v4.1.6
<<<<<<< HEAD
    - uses: ./.github/actions/prepare-jmeter
=======
    - name: Set up environment
      id: env
      run: |
        source env.sh
        PKG_VSN=$(docker run --rm -v $(pwd):$(pwd) -w $(pwd) -u $(id -u) "$EMQX_BUILDER" ./pkg-vsn.sh emqx)
        echo "PKG_VSN=$PKG_VSN" >> "$GITHUB_ENV"
    - uses: actions/download-artifact@c850b930e6ba138125429b7e5c93fc707a7f8427 # v4.1.4
>>>>>>> 888ab81f
      with:
        name: emqx-docker
        path: /tmp
    - name: load docker image
      shell: bash
      run: |
        EMQX_DOCKER_IMAGE_TAG=$(docker load < /tmp/emqx-docker-${PKG_VSN}.tar.gz | sed 's/Loaded image: //g')
        echo "_EMQX_DOCKER_IMAGE_TAG=$EMQX_DOCKER_IMAGE_TAG" >> $GITHUB_ENV
    - uses: ./.github/actions/prepare-jmeter
    - name: docker compose up
      timeout-minutes: 5
      env:
        PGSQL_TAG: ${{ matrix.pgsql_tag }}
      run: |
        docker compose \
          -f .ci/docker-compose-file/docker-compose-emqx-cluster.yaml \
          -f .ci/docker-compose-file/docker-compose-pgsql-tls.yaml \
          up --wait --build
        echo HAPROXY_IP=$(docker inspect -f '{{range .NetworkSettings.Networks}}{{.IPAddress}}{{end}}' haproxy) >> $GITHUB_ENV
        echo PGSQL_IP=$(docker inspect -f '{{range .NetworkSettings.Networks}}{{.IPAddress}}{{end}}' pgsql-tls) >> $GITHUB_ENV
    - name: run jmeter
      run: |
        jmeter/bin/jmeter.sh \
          -Jjmeter.save.saveservice.output_format=xml -n \
          -t scripts/broker-autotest-suite/${{ matrix.scripts_type }}.jmx \
          -Demqx_ip=$HAPROXY_IP \
          -Ddb_ip=$PGSQL_IP \
          -Dport="5432" \
          -Dpgsql_user="root" \
          -Dpgsql_pwd="public" \
          -Ddbname="mqtt" \
          -Droute="apps/emqx_auth/test/data/certs" \
          -Dca_name="ca.crt" \
          -Dkey_name="client.key" \
          -Dcert_name="client.crt" \
          -l jmeter_logs/${{ matrix.scripts_type }}_${{ matrix.pgsql_tag }}.jtl \
          -j jmeter_logs/logs/${{ matrix.scripts_type }}_${{ matrix.pgsql_tag }}.log
    - name: check logs
      run: |
        if cat jmeter_logs/${{ matrix.scripts_type }}_${{ matrix.pgsql_tag }}.jtl | grep -e '<failure>true</failure>' > /dev/null 2>&1; then
          echo "check logs failed"
          exit 1
        fi
    - name: dump docker compose logs
      if: failure()
      run: |
        docker compose -f .ci/docker-compose-file/docker-compose-emqx-cluster.yaml logs --no-color > ./jmeter_logs/emqx.log
    - uses: actions/upload-artifact@65462800fd760344b1a7b4382951275a0abb4808 # v4.3.3
      if: always()
      with:
        name: jmeter_logs-pgsql_authn_authz-${{ matrix.scripts_type }}_${{ matrix.pgsql_tag }}
        path: ./jmeter_logs
        retention-days: 3

  mysql_authn_authz:
    runs-on: ${{ github.repository_owner == 'emqx' && fromJSON('["self-hosted","ephemeral","linux","x64"]') || 'ubuntu-22.04' }}

    strategy:
      fail-fast: false
      matrix:
        mysql_tag:
        - 5.7
        - 8
        scripts_type:
        - mysql_authn
        - mysql_authz

    needs: jmeter_artifact
    steps:
    - uses: actions/checkout@a5ac7e51b41094c92402da3b24376905380afc29 # v4.1.6
<<<<<<< HEAD
    - uses: ./.github/actions/prepare-jmeter
=======
    - name: Set up environment
      id: env
      run: |
        source env.sh
        PKG_VSN=$(docker run --rm -v $(pwd):$(pwd) -w $(pwd) -u $(id -u) "$EMQX_BUILDER" ./pkg-vsn.sh emqx)
        echo "PKG_VSN=$PKG_VSN" >> "$GITHUB_ENV"
    - uses: actions/download-artifact@c850b930e6ba138125429b7e5c93fc707a7f8427 # v4.1.4
>>>>>>> 888ab81f
      with:
        name: emqx-docker
        path: /tmp
    - name: load docker image
      shell: bash
      run: |
        EMQX_DOCKER_IMAGE_TAG=$(docker load < /tmp/emqx-docker-${PKG_VSN}.tar.gz | sed 's/Loaded image: //g')
        echo "_EMQX_DOCKER_IMAGE_TAG=$EMQX_DOCKER_IMAGE_TAG" >> $GITHUB_ENV
    - uses: ./.github/actions/prepare-jmeter
    - name: docker compose up
      timeout-minutes: 5
      env:
        PGSQL_TAG: ${{ matrix.mysql_tag }}
      run: |
        docker compose \
          -f .ci/docker-compose-file/docker-compose-emqx-cluster.yaml \
          -f .ci/docker-compose-file/docker-compose-mysql-tls.yaml \
          up --wait --build
        echo HAPROXY_IP=$(docker inspect -f '{{range .NetworkSettings.Networks}}{{.IPAddress}}{{end}}' haproxy) >> $GITHUB_ENV
        echo MYSQL_IP=$(docker inspect -f '{{range .NetworkSettings.Networks}}{{.IPAddress}}{{end}}' mysql-tls) >> $GITHUB_ENV
    - name: run jmeter
      run: |
        jmeter/bin/jmeter.sh \
          -Jjmeter.save.saveservice.output_format=xml -n \
          -t scripts/broker-autotest-suite/${{ matrix.scripts_type }}.jmx \
          -Demqx_ip=$HAPROXY_IP \
          -Dmysql_ip=$MYSQL_IP \
          -Dport="3306" \
          -Dmysql_user="root" \
          -Dmysql_pwd="public" \
          -Ddbname="mqtt" \
          -Droute="apps/emqx_auth/test/data/certs" \
          -Dca_name="ca.crt" \
          -Dkey_name="client.key" \
          -Dcert_name="client.crt" \
          -l jmeter_logs/${{ matrix.scripts_type }}_${{ matrix.mysql_tag }}.jtl \
          -j jmeter_logs/logs/${{ matrix.scripts_type }}_${{ matrix.mysql_tag }}.log
    - name: check logs
      run: |
        if cat jmeter_logs/${{ matrix.scripts_type }}_${{ matrix.mysql_tag }}.jtl | grep -e '<failure>true</failure>' > /dev/null 2>&1; then
          echo "check logs failed"
          exit 1
        fi
    - uses: actions/upload-artifact@65462800fd760344b1a7b4382951275a0abb4808 # v4.3.3
      if: always()
      with:
        name: jmeter_logs-mysql_authn_authz-${{ matrix.scripts_type }}_${{ matrix.mysql_tag }}
        path: ./jmeter_logs
        retention-days: 3

  JWT_authn:
    runs-on: ${{ github.repository_owner == 'emqx' && fromJSON('["self-hosted","ephemeral","linux","x64"]') || 'ubuntu-22.04' }}

    strategy:
      fail-fast: false
      matrix:
        scripts_type:
        - jwt_authn

    needs: jmeter_artifact
    steps:
    - uses: actions/checkout@a5ac7e51b41094c92402da3b24376905380afc29 # v4.1.6
<<<<<<< HEAD
    - uses: ./.github/actions/prepare-jmeter
=======
    - name: Set up environment
      id: env
      run: |
        source env.sh
        PKG_VSN=$(docker run --rm -v $(pwd):$(pwd) -w $(pwd) -u $(id -u) "$EMQX_BUILDER" ./pkg-vsn.sh emqx)
        echo "PKG_VSN=$PKG_VSN" >> "$GITHUB_ENV"
    - uses: actions/download-artifact@c850b930e6ba138125429b7e5c93fc707a7f8427 # v4.1.4
>>>>>>> 888ab81f
      with:
        name: emqx-docker
        path: /tmp
    - name: load docker image
      shell: bash
      run: |
        EMQX_DOCKER_IMAGE_TAG=$(docker load < /tmp/emqx-docker-${PKG_VSN}.tar.gz | sed 's/Loaded image: //g')
        echo "_EMQX_DOCKER_IMAGE_TAG=$EMQX_DOCKER_IMAGE_TAG" >> $GITHUB_ENV
    - uses: ./.github/actions/prepare-jmeter
    - name: docker compose up
      timeout-minutes: 5
      run: |
        docker compose \
          -f .ci/docker-compose-file/docker-compose-emqx-cluster.yaml \
          up --wait --build
        echo HAPROXY_IP=$(docker inspect -f '{{range .NetworkSettings.Networks}}{{.IPAddress}}{{end}}' haproxy) >> $GITHUB_ENV
    - name: run jwks_server
      timeout-minutes: 10
      run: |
        cd scripts/jwks-server
        mvn package
        cd target
        docker run --name jwks_server --network emqx_bridge --ip 172.100.239.88 -d -v $(pwd)/jwkserver-0.0.1.jar:/jwks_server/jwkserver-0.0.1.jar --workdir /jwks_server public.ecr.aws/amazoncorretto/amazoncorretto:8 bash \
        -c "java -jar jwkserver-0.0.1.jar"
    - name: run jmeter
      run: |
        jmeter/bin/jmeter.sh \
          -Jjmeter.save.saveservice.output_format=xml -n \
          -t scripts/broker-autotest-suite/${{ matrix.scripts_type }}.jmx \
          -Demqx_ip=$HAPROXY_IP \
          -Djwks_ip="172.100.239.88" \
          -l jmeter_logs/${{ matrix.scripts_type }}.jtl \
          -j jmeter_logs/logs/${{ matrix.scripts_type }}.log
    - name: check logs
      run: |
        if cat jmeter_logs/${{ matrix.scripts_type }}.jtl | grep -e '<failure>true</failure>' > /dev/null 2>&1; then
          echo "check logs failed"
          exit 1
        fi
    - uses: actions/upload-artifact@65462800fd760344b1a7b4382951275a0abb4808 # v4.3.3
      if: always()
      with:
        name: jmeter_logs-JWT_authn-${{ matrix.scripts_type }}
        path: ./jmeter_logs
        retention-days: 3

  built_in_database_authn_authz:
    runs-on: ${{ github.repository_owner == 'emqx' && fromJSON('["self-hosted","ephemeral","linux","x64"]') || 'ubuntu-22.04' }}

    strategy:
      fail-fast: false
      matrix:
        scripts_type:
        - built_in_database_authn
        - built_in_database_authz

    needs: jmeter_artifact
    steps:
    - uses: actions/checkout@a5ac7e51b41094c92402da3b24376905380afc29 # v4.1.6
<<<<<<< HEAD
    - uses: ./.github/actions/prepare-jmeter
=======
    - name: Set up environment
      id: env
      run: |
        source env.sh
        PKG_VSN=$(docker run --rm -v $(pwd):$(pwd) -w $(pwd) -u $(id -u) "$EMQX_BUILDER" ./pkg-vsn.sh emqx)
        echo "PKG_VSN=$PKG_VSN" >> "$GITHUB_ENV"
    - uses: actions/download-artifact@c850b930e6ba138125429b7e5c93fc707a7f8427 # v4.1.4
>>>>>>> 888ab81f
      with:
        name: emqx-docker
        path: /tmp
    - name: load docker image
      shell: bash
      run: |
        EMQX_DOCKER_IMAGE_TAG=$(docker load < /tmp/emqx-docker-${PKG_VSN}.tar.gz | sed 's/Loaded image: //g')
        echo "_EMQX_DOCKER_IMAGE_TAG=$EMQX_DOCKER_IMAGE_TAG" >> $GITHUB_ENV
    - uses: ./.github/actions/prepare-jmeter
    - name: docker compose up
      timeout-minutes: 5
      run: |
        docker compose \
          -f .ci/docker-compose-file/docker-compose-emqx-cluster.yaml \
          up --wait --build
        echo HAPROXY_IP=$(docker inspect -f '{{range .NetworkSettings.Networks}}{{.IPAddress}}{{end}}' haproxy) >> $GITHUB_ENV
    - name: run jmeter
      run: |
        jmeter/bin/jmeter.sh \
          -Jjmeter.save.saveservice.output_format=xml -n \
          -t scripts/broker-autotest-suite/${{ matrix.scripts_type }}.jmx \
          -Demqx_ip=$HAPROXY_IP \
          -l jmeter_logs/${{ matrix.scripts_type }}.jtl \
          -j jmeter_logs/logs/${{ matrix.scripts_type }}.log
    - name: check logs
      run: |
        if cat jmeter_logs/${{ matrix.scripts_type }}.jtl | grep -e '<failure>true</failure>' > /dev/null 2>&1; then
          echo "check logs failed"
          exit 1
        fi
    - uses: actions/upload-artifact@65462800fd760344b1a7b4382951275a0abb4808 # v4.3.3
      if: always()
      with:
        name: jmeter_logs-built_in_database_authn_authz-${{ matrix.scripts_type }}
        path: ./jmeter_logs
        retention-days: 3<|MERGE_RESOLUTION|>--- conflicted
+++ resolved
@@ -52,17 +52,13 @@
     needs: jmeter_artifact
     steps:
     - uses: actions/checkout@a5ac7e51b41094c92402da3b24376905380afc29 # v4.1.6
-<<<<<<< HEAD
-    - uses: ./.github/actions/prepare-jmeter
-=======
-    - name: Set up environment
-      id: env
-      run: |
-        source env.sh
-        PKG_VSN=$(docker run --rm -v $(pwd):$(pwd) -w $(pwd) -u $(id -u) "$EMQX_BUILDER" ./pkg-vsn.sh emqx)
-        echo "PKG_VSN=$PKG_VSN" >> "$GITHUB_ENV"
-    - uses: actions/download-artifact@c850b930e6ba138125429b7e5c93fc707a7f8427 # v4.1.4
->>>>>>> 888ab81f
+    - name: Set up environment
+      id: env
+      run: |
+        source env.sh
+        PKG_VSN=$(docker run --rm -v $(pwd):$(pwd) -w $(pwd) -u $(id -u) "$EMQX_BUILDER" ./pkg-vsn.sh emqx)
+        echo "PKG_VSN=$PKG_VSN" >> "$GITHUB_ENV"
+    - uses: actions/download-artifact@c850b930e6ba138125429b7e5c93fc707a7f8427 # v4.1.4
       with:
         name: emqx-docker
         path: /tmp
@@ -125,17 +121,13 @@
     needs: jmeter_artifact
     steps:
     - uses: actions/checkout@a5ac7e51b41094c92402da3b24376905380afc29 # v4.1.6
-<<<<<<< HEAD
-    - uses: ./.github/actions/prepare-jmeter
-=======
-    - name: Set up environment
-      id: env
-      run: |
-        source env.sh
-        PKG_VSN=$(docker run --rm -v $(pwd):$(pwd) -w $(pwd) -u $(id -u) "$EMQX_BUILDER" ./pkg-vsn.sh emqx)
-        echo "PKG_VSN=$PKG_VSN" >> "$GITHUB_ENV"
-    - uses: actions/download-artifact@c850b930e6ba138125429b7e5c93fc707a7f8427 # v4.1.4
->>>>>>> 888ab81f
+    - name: Set up environment
+      id: env
+      run: |
+        source env.sh
+        PKG_VSN=$(docker run --rm -v $(pwd):$(pwd) -w $(pwd) -u $(id -u) "$EMQX_BUILDER" ./pkg-vsn.sh emqx)
+        echo "PKG_VSN=$PKG_VSN" >> "$GITHUB_ENV"
+    - uses: actions/download-artifact@c850b930e6ba138125429b7e5c93fc707a7f8427 # v4.1.4
       with:
         name: emqx-docker
         path: /tmp
@@ -206,17 +198,13 @@
     needs: jmeter_artifact
     steps:
     - uses: actions/checkout@a5ac7e51b41094c92402da3b24376905380afc29 # v4.1.6
-<<<<<<< HEAD
-    - uses: ./.github/actions/prepare-jmeter
-=======
-    - name: Set up environment
-      id: env
-      run: |
-        source env.sh
-        PKG_VSN=$(docker run --rm -v $(pwd):$(pwd) -w $(pwd) -u $(id -u) "$EMQX_BUILDER" ./pkg-vsn.sh emqx)
-        echo "PKG_VSN=$PKG_VSN" >> "$GITHUB_ENV"
-    - uses: actions/download-artifact@c850b930e6ba138125429b7e5c93fc707a7f8427 # v4.1.4
->>>>>>> 888ab81f
+    - name: Set up environment
+      id: env
+      run: |
+        source env.sh
+        PKG_VSN=$(docker run --rm -v $(pwd):$(pwd) -w $(pwd) -u $(id -u) "$EMQX_BUILDER" ./pkg-vsn.sh emqx)
+        echo "PKG_VSN=$PKG_VSN" >> "$GITHUB_ENV"
+    - uses: actions/download-artifact@c850b930e6ba138125429b7e5c93fc707a7f8427 # v4.1.4
       with:
         name: emqx-docker
         path: /tmp
@@ -279,17 +267,13 @@
     needs: jmeter_artifact
     steps:
     - uses: actions/checkout@a5ac7e51b41094c92402da3b24376905380afc29 # v4.1.6
-<<<<<<< HEAD
-    - uses: ./.github/actions/prepare-jmeter
-=======
-    - name: Set up environment
-      id: env
-      run: |
-        source env.sh
-        PKG_VSN=$(docker run --rm -v $(pwd):$(pwd) -w $(pwd) -u $(id -u) "$EMQX_BUILDER" ./pkg-vsn.sh emqx)
-        echo "PKG_VSN=$PKG_VSN" >> "$GITHUB_ENV"
-    - uses: actions/download-artifact@c850b930e6ba138125429b7e5c93fc707a7f8427 # v4.1.4
->>>>>>> 888ab81f
+    - name: Set up environment
+      id: env
+      run: |
+        source env.sh
+        PKG_VSN=$(docker run --rm -v $(pwd):$(pwd) -w $(pwd) -u $(id -u) "$EMQX_BUILDER" ./pkg-vsn.sh emqx)
+        echo "PKG_VSN=$PKG_VSN" >> "$GITHUB_ENV"
+    - uses: actions/download-artifact@c850b930e6ba138125429b7e5c93fc707a7f8427 # v4.1.4
       with:
         name: emqx-docker
         path: /tmp
@@ -349,17 +333,13 @@
     needs: jmeter_artifact
     steps:
     - uses: actions/checkout@a5ac7e51b41094c92402da3b24376905380afc29 # v4.1.6
-<<<<<<< HEAD
-    - uses: ./.github/actions/prepare-jmeter
-=======
-    - name: Set up environment
-      id: env
-      run: |
-        source env.sh
-        PKG_VSN=$(docker run --rm -v $(pwd):$(pwd) -w $(pwd) -u $(id -u) "$EMQX_BUILDER" ./pkg-vsn.sh emqx)
-        echo "PKG_VSN=$PKG_VSN" >> "$GITHUB_ENV"
-    - uses: actions/download-artifact@c850b930e6ba138125429b7e5c93fc707a7f8427 # v4.1.4
->>>>>>> 888ab81f
+    - name: Set up environment
+      id: env
+      run: |
+        source env.sh
+        PKG_VSN=$(docker run --rm -v $(pwd):$(pwd) -w $(pwd) -u $(id -u) "$EMQX_BUILDER" ./pkg-vsn.sh emqx)
+        echo "PKG_VSN=$PKG_VSN" >> "$GITHUB_ENV"
+    - uses: actions/download-artifact@c850b930e6ba138125429b7e5c93fc707a7f8427 # v4.1.4
       with:
         name: emqx-docker
         path: /tmp

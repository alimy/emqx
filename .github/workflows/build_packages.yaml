--- conflicted
+++ resolved
@@ -59,11 +59,7 @@
       otp_vsn:
         required: false
         type: string
-<<<<<<< HEAD
-        default: '27.2-3'
-=======
-        default: '26.2.5.14-1'
->>>>>>> d7a74b1d
+        default: '27.3.4.2-1'
       elixir_vsn:
         required: false
         type: string
@@ -71,11 +67,7 @@
       builder_vsn:
         required: false
         type: string
-<<<<<<< HEAD
-        default: '5.5-2'
-=======
         default: '5.5-4'
->>>>>>> d7a74b1d
 
 permissions:
   contents: read

name: 'Create MacOS package'
description: 'Build MacOS package for emqx or emqx-enterprise'
inputs:
  profile: # emqx, emqx-enterprise
    required: true
    type: string
  otp:
    required: true
    type: string
  os:
    required: false
    type: string
    default: macos-15
  apple_id_password:
    required: false
    type: string
  apple_developer_identity:
    required: false
    type: string
  apple_developer_id_bundle:
    required: false
    type: string
  apple_developer_id_bundle_password:
    required: false
    type: string

runs:
  using: composite
  steps:
    - name: Install dependencies
      shell: bash
      run: |
        brew update
        brew install curl zip unzip unixodbc coreutils freetds autoconf automake openssl kerl
        brew upgrade curl zip unzip unixodbc coreutils freetds autoconf automake openssl kerl
    # Homebrew installs CMake v4, while RocksDB requires CMake 3.x
    - name: Install cmake 3.x
      shell: bash
      run: |
        curl -LO https://cmake.org/files/v3.31/cmake-3.31.7-macos-universal.tar.gz
        tar -xzf cmake-3.31.7-macos-universal.tar.gz
<<<<<<< HEAD
        sudo mv cmake-3.31.7-macos-universal/CMake.app/Contents/bin/cmake /usr/local/bin
        sudo rm -rf cmake-3.31.7-macos-universal
        cmake --version
    - uses: actions/cache@d4323d4df104b026a6aa633fdb11d772146be0bf # v4.2.2
=======
        sudo mv cmake-3.31.7-macos-universal/CMake.app/Contents/bin/cmake /usr/local/bin/
        sudo mv cmake-3.31.7-macos-universal/CMake.app/Contents/share/cmake-3.31 /usr/local/share/
        sudo rm -rf cmake-3.31.7-macos-universal
        export CMAKE_ROOT=/usr/local/share/cmake-3.31
        echo "CMAKE_ROOT=/usr/local/share/cmake-3.31" >> $GITHUB_ENV
        hash -r
        cmake --version
    - uses: actions/cache@5a3ec84eff668545956fd18022155c47e93e2684 # v4.2.3
>>>>>>> 3f74a4b7
      id: cache
      with:
        path: ~/.kerl/installations/${{ inputs.otp }}
        key: otp-install-${{ inputs.otp }}-${{ inputs.os }}-static-ssl-disable-jit-20250325
    - name: build erlang
      if: steps.cache.outputs.cache-hit != 'true'
      shell: bash
      env:
        OTP_VERSION: ${{ inputs.otp }}
      run: |
        export LDFLAGS="-L$(brew --prefix unixodbc)/lib"
        export CC="/usr/bin/gcc -I$(brew --prefix unixodbc)/include"
        export KERL_CONFIGURE_OPTIONS="--disable-jit --disable-dynamic-ssl-lib --with-ssl=$(brew --prefix openssl) --with-odbc=$(brew --prefix unixodbc)"
        export MAKEFLAGS=-j$(nproc)
        kerl build git https://github.com/emqx/otp.git OTP-$OTP_VERSION $OTP_VERSION
        kerl install $OTP_VERSION ~/.kerl/installations/$OTP_VERSION
        unset LDFLAGS
        unset CC
    - name: build
      shell: bash
      env:
        PROFILE: ${{ inputs.profile }}
        OTP_VERSION: ${{ inputs.otp }}
        APPLE_SIGN_BINARIES: 1
        APPLE_ID: developers@emqx.io
        APPLE_TEAM_ID: 26N6HYJLZA
        APPLE_ID_PASSWORD: ${{ inputs.apple_id_password }}
        APPLE_DEVELOPER_IDENTITY: ${{ inputs.apple_developer_identity }}
        APPLE_DEVELOPER_ID_BUNDLE: ${{ inputs.apple_developer_id_bundle }}
        APPLE_DEVELOPER_ID_BUNDLE_PASSWORD: ${{ inputs.apple_developer_id_bundle_password }}
<<<<<<< HEAD
=======
        QUICER_TLS_VER: openssl3
>>>>>>> 3f74a4b7
      run: |
        . ~/.kerl/installations/$OTP_VERSION/activate
        # inspect erl in PATH
        which erl
        # inspect erl command banner
        erl -s init stop
        make ensure-rebar3
        mkdir -p $HOME/bin
        cp rebar3 $HOME/bin/rebar3
        export PATH="$HOME/bin:$PATH"
        # needed in latest macos-15 runner
        export SDKROOT="$(xcrun --sdk macosx --show-sdk-path)"
        # needed because https://github.com/emqx/mnesia_rocksdb/blame/a791148c3f195a87260dfa7ee3e8735a3461c378/rebar.config.script#L4 may overwrite it
        export ERLANG_ROCKSDB_OPTS='-DWITH_BUNDLE_LZ4=ON -DWITH_BUNDLE_SNAPPY=ON'
        make $PROFILE-tgz
    - name: test ${{ inputs.profile }}
      shell: bash
      env:
        PROFILE: ${{ inputs.profile }}
        OTP_VERSION: ${{ inputs.otp }}
      run: |
        . ~/.kerl/installations/$OTP_VERSION/activate
        pkg_name=$(find _packages/$PROFILE -mindepth 1 -maxdepth 1 -iname \*.zip)
        mkdir emqx
        unzip -d emqx $pkg_name > /dev/null
        ./emqx/bin/emqx start && \
        ./scripts/test/emqx-smoke-test.sh 127.0.0.1 18083 && \
        ./emqx/bin/emqx ping && \
        ./emqx/bin/emqx help && \
        ./emqx/bin/emqx ctl status && \
        ./emqx/bin/emqx stop || \
        (cat emqx/log/erlang.log.1 && cat emqx/log/emqx.log.1 && exit 1)<|MERGE_RESOLUTION|>--- conflicted
+++ resolved
@@ -39,12 +39,6 @@
       run: |
         curl -LO https://cmake.org/files/v3.31/cmake-3.31.7-macos-universal.tar.gz
         tar -xzf cmake-3.31.7-macos-universal.tar.gz
-<<<<<<< HEAD
-        sudo mv cmake-3.31.7-macos-universal/CMake.app/Contents/bin/cmake /usr/local/bin
-        sudo rm -rf cmake-3.31.7-macos-universal
-        cmake --version
-    - uses: actions/cache@d4323d4df104b026a6aa633fdb11d772146be0bf # v4.2.2
-=======
         sudo mv cmake-3.31.7-macos-universal/CMake.app/Contents/bin/cmake /usr/local/bin/
         sudo mv cmake-3.31.7-macos-universal/CMake.app/Contents/share/cmake-3.31 /usr/local/share/
         sudo rm -rf cmake-3.31.7-macos-universal
@@ -53,7 +47,6 @@
         hash -r
         cmake --version
     - uses: actions/cache@5a3ec84eff668545956fd18022155c47e93e2684 # v4.2.3
->>>>>>> 3f74a4b7
       id: cache
       with:
         path: ~/.kerl/installations/${{ inputs.otp }}
@@ -84,10 +77,7 @@
         APPLE_DEVELOPER_IDENTITY: ${{ inputs.apple_developer_identity }}
         APPLE_DEVELOPER_ID_BUNDLE: ${{ inputs.apple_developer_id_bundle }}
         APPLE_DEVELOPER_ID_BUNDLE_PASSWORD: ${{ inputs.apple_developer_id_bundle_password }}
-<<<<<<< HEAD
-=======
         QUICER_TLS_VER: openssl3
->>>>>>> 3f74a4b7
       run: |
         . ~/.kerl/installations/$OTP_VERSION/activate
         # inspect erl in PATH

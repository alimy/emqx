{erl_opts, [debug_info]}.
{deps, [ {wolff, {git, "https://github.com/kafka4beam/wolff.git", {tag, "1.7.5"}}}
       , {kafka_protocol, {git, "https://github.com/kafka4beam/kafka_protocol.git", {tag, "4.1.2"}}}
       , {brod_gssapi, {git, "https://github.com/kafka4beam/brod_gssapi.git", {tag, "v0.1.0-rc1"}}}
<<<<<<< HEAD
       , {brod, {git, "https://github.com/kafka4beam/brod.git", {tag, "3.16.7"}}}
       , {ecql, {git, "https://github.com/emqx/ecql.git", {tag, "v0.4.2"}}}
=======
       , {brod, {git, "https://github.com/kafka4beam/brod.git", {tag, "3.16.8"}}}
>>>>>>> d5ea435e
       , {emqx_connector, {path, "../../apps/emqx_connector"}}
       , {emqx_resource, {path, "../../apps/emqx_resource"}}
       , {emqx_bridge, {path, "../../apps/emqx_bridge"}}
       ]}.

{shell, [
    {apps, [emqx_ee_bridge]}
]}.<|MERGE_RESOLUTION|>--- conflicted
+++ resolved
@@ -2,12 +2,8 @@
 {deps, [ {wolff, {git, "https://github.com/kafka4beam/wolff.git", {tag, "1.7.5"}}}
        , {kafka_protocol, {git, "https://github.com/kafka4beam/kafka_protocol.git", {tag, "4.1.2"}}}
        , {brod_gssapi, {git, "https://github.com/kafka4beam/brod_gssapi.git", {tag, "v0.1.0-rc1"}}}
-<<<<<<< HEAD
-       , {brod, {git, "https://github.com/kafka4beam/brod.git", {tag, "3.16.7"}}}
+       , {brod, {git, "https://github.com/kafka4beam/brod.git", {tag, "3.16.8"}}}
        , {ecql, {git, "https://github.com/emqx/ecql.git", {tag, "v0.4.2"}}}
-=======
-       , {brod, {git, "https://github.com/kafka4beam/brod.git", {tag, "3.16.8"}}}
->>>>>>> d5ea435e
        , {emqx_connector, {path, "../../apps/emqx_connector"}}
        , {emqx_resource, {path, "../../apps/emqx_resource"}}
        , {emqx_bridge, {path, "../../apps/emqx_bridge"}}

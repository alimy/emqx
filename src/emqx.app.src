--- conflicted
+++ resolved
@@ -6,11 +6,7 @@
   %% the emqx `release' version, which in turn is comprised of several
   %% apps, one of which is this.  See `emqx_release.hrl' for more
   %% info.
-<<<<<<< HEAD
-  {vsn, "4.3.20"}, % strict semver, bump manually!
-=======
   {vsn, "4.4.8"}, % strict semver, bump manually!
->>>>>>> 7fc3f25d
   {modules, []},
   {registered, []},
   {applications, [ kernel

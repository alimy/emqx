%% Copyright (c) 2018 EMQ Technologies Co., Ltd. All Rights Reserved.
%%
%% Licensed under the Apache License, Version 2.0 (the "License");
%% you may not use this file except in compliance with the License.
%% You may obtain a copy of the License at
%%
%%     http://www.apache.org/licenses/LICENSE-2.0
%%
%% Unless required by applicable law or agreed to in writing, software
%% distributed under the License is distributed on an "AS IS" BASIS,
%% WITHOUT WARRANTIES OR CONDITIONS OF ANY KIND, either express or implied.
%% See the License for the specific language governing permissions and
%% limitations under the License.

-module(emqx_ws_connection).

-define(LOG_HEADER, "[WS]").

-include("emqx.hrl").
-include("emqx_mqtt.hrl").
-include("logger.hrl").

-export([info/1, attrs/1]).
-export([stats/1]).
-export([kick/1]).
-export([session/1]).

%% websocket callbacks
-export([init/2]).
-export([websocket_init/1]).
-export([websocket_handle/2]).
-export([websocket_info/2]).
-export([terminate/3]).

-record(state, {
          request,
          options,
          peername,
          sockname,
          idle_timeout,
          proto_state,
          parser_state,
          keepalive,
          enable_stats,
          stats_timer,
          shutdown
         }).

-define(SOCK_STATS, [recv_oct, recv_cnt, send_oct, send_cnt]).

%%------------------------------------------------------------------------------
%% API
%%------------------------------------------------------------------------------

%% for debug
info(WSPid) when is_pid(WSPid) ->
    call(WSPid, info);

info(#state{peername    = Peername,
            sockname    = Sockname,
            proto_state = ProtoState}) ->
    ProtoInfo = emqx_protocol:info(ProtoState),
    ConnInfo = [{socktype, websocket},
                {conn_state, running},
                {peername, Peername},
                {sockname, Sockname}],
    lists:append([ConnInfo, ProtoInfo]).

%% for dashboard
attrs(WSPid) when is_pid(WSPid) ->
    call(WSPid, attrs);

attrs(#state{peername    = Peername,
             sockname    = Sockname,
             proto_state = ProtoState}) ->
    SockAttrs = [{peername, Peername},
                 {sockname, Sockname}],
    ProtoAttrs = emqx_protocol:attrs(ProtoState),
    lists:usort(lists:append(SockAttrs, ProtoAttrs)).

stats(WSPid) when is_pid(WSPid) ->
    call(WSPid, stats);

stats(#state{proto_state = ProtoState}) ->
    lists:append([wsock_stats(),
                  emqx_misc:proc_stats(),
                  emqx_protocol:stats(ProtoState)
                 ]).

kick(WSPid) when is_pid(WSPid) ->
    call(WSPid, kick).

session(WSPid) when is_pid(WSPid) ->
    call(WSPid, session).

call(WSPid, Req) when is_pid(WSPid) ->
    Mref = erlang:monitor(process, WSPid),
    WSPid ! {call, {self(), Mref}, Req},
    receive
        {Mref, Reply} ->
            erlang:demonitor(Mref, [flush]),
            Reply;
        {'DOWN', Mref, _, _, Reason} ->
            exit(Reason)
    after 5000 ->
        erlang:demonitor(Mref, [flush]),
        exit(timeout)
    end.

%%------------------------------------------------------------------------------
%% WebSocket callbacks
%%------------------------------------------------------------------------------

init(Req, Opts) ->
    case cowboy_req:parse_header(<<"sec-websocket-protocol">>, Req) of
        undefined ->
            {cowboy_websocket, Req, #state{}};
        [<<"mqtt", Vsn/binary>>] ->
            Resp = cowboy_req:set_resp_header(<<"sec-websocket-protocol">>, <<"mqtt", Vsn/binary>>, Req),
            {cowboy_websocket, Resp, #state{request = Req, options = Opts}, #{idle_timeout => 86400000}};
        _ ->
            {ok, cowboy_req:reply(400, Req), #state{}}
    end.

websocket_init(#state{request = Req, options = Options}) ->
    Peername = cowboy_req:peer(Req),
    Sockname = cowboy_req:sock(Req),
    Peercert = cowboy_req:cert(Req),
    ProtoState = emqx_protocol:init(#{peername => Peername,
                                      sockname => Sockname,
                                      peercert => Peercert,
                                      sendfun  => send_fun(self())}, Options),
    ParserState = emqx_protocol:parser(ProtoState),
    Zone = proplists:get_value(zone, Options),
    EnableStats = emqx_zone:get_env(Zone, enable_stats, true),
    IdleTimout = emqx_zone:get_env(Zone, idle_timeout, 30000),
    lists:foreach(fun(Stat) -> put(Stat, 0) end, ?SOCK_STATS),

    emqx_logger:set_metadata_peername(esockd_net:format(Peername)),
    {ok, #state{peername     = Peername,
                sockname     = Sockname,
                parser_state = ParserState,
                proto_state  = ProtoState,
                enable_stats = EnableStats,
                idle_timeout = IdleTimout}}.

send_fun(WsPid) ->
    fun(Packet, Options) ->
        Data = emqx_frame:serialize(Packet, Options),
        BinSize = iolist_size(Data),
        emqx_metrics:trans(inc, 'bytes/sent', BinSize),
        put(send_oct, get(send_oct) + BinSize),
        put(send_cnt, get(send_cnt) + 1),
        WsPid ! {binary, iolist_to_binary(Data)},
        ok
    end.

stat_fun() ->
    fun() -> {ok, get(recv_oct)} end.

websocket_handle({binary, <<>>}, State) ->
    {ok, ensure_stats_timer(State)};
websocket_handle({binary, [<<>>]}, State) ->
    {ok, ensure_stats_timer(State)};
websocket_handle({binary, Data}, State = #state{parser_state = ParserState,
                                                proto_state  = ProtoState}) ->
    BinSize = iolist_size(Data),
    put(recv_oct, get(recv_oct) + BinSize),
    ?LOG(debug, "RECV ~p", [Data]),
<<<<<<< HEAD
    emqx_metrics:inc('bytes/received', BinSize),
=======
    emqx_metrics:trans(inc, 'bytes/received', BinSize),
>>>>>>> 295a9d69
    case catch emqx_frame:parse(iolist_to_binary(Data), ParserState) of
        {more, NewParserState} ->
            {ok, State#state{parser_state = NewParserState}};
        {ok, Packet, Rest} ->
            emqx_metrics:received(Packet),
            put(recv_cnt, get(recv_cnt) + 1),
            case emqx_protocol:received(Packet, ProtoState) of
                {ok, ProtoState1} ->
                    websocket_handle({binary, Rest}, reset_parser(State#state{proto_state = ProtoState1}));
                {error, Error} ->
                    ?LOG(error, "Protocol error - ~p", [Error]),
                    stop(Error, State);
                {error, Reason, ProtoState1} ->
                    shutdown(Reason, State#state{proto_state = ProtoState1});
                {stop, Error, ProtoState1} ->
                    stop(Error, State#state{proto_state = ProtoState1})
            end;
        {error, Error} ->
            ?LOG(error, "Frame error: ~p", [Error]),
            stop(Error, State);
        {'EXIT', Reason} ->
            ?LOG(error, "Frame error:~p~nFrame data: ~p", [Reason, Data]),
            shutdown(parse_error, State)
    end.

websocket_info({call, From, info}, State) ->
    gen_server:reply(From, info(State)),
    {ok, State};

websocket_info({call, From, attrs}, State) ->
    gen_server:reply(From, attrs(State)),
    {ok, State};

websocket_info({call, From, stats}, State) ->
    gen_server:reply(From, stats(State)),
    {ok, State};

websocket_info({call, From, kick}, State) ->
    gen_server:reply(From, ok),
    shutdown(kick, State);

websocket_info({call, From, session}, State = #state{proto_state = ProtoState}) ->
    gen_server:reply(From, emqx_protocol:session(ProtoState)),
    {ok, State};

websocket_info({deliver, PubOrAck}, State = #state{proto_state = ProtoState}) ->
    case emqx_protocol:deliver(PubOrAck, ProtoState) of
        {ok, ProtoState1} ->
            {ok, ensure_stats_timer(State#state{proto_state = ProtoState1})};
        {error, Reason} ->
            shutdown(Reason, State)
    end;

websocket_info({timeout, Timer, emit_stats},
               State = #state{stats_timer = Timer, proto_state = ProtoState}) ->
    emqx_metrics:commit(),
    emqx_cm:set_conn_stats(emqx_protocol:client_id(ProtoState), stats(State)),
    {ok, State#state{stats_timer = undefined}, hibernate};

websocket_info({keepalive, start, Interval}, State) ->
    ?LOG(debug, "Keepalive at the interval of ~p", [Interval]),
    case emqx_keepalive:start(stat_fun(), Interval, {keepalive, check}) of
        {ok, KeepAlive} ->
            {ok, State#state{keepalive = KeepAlive}};
        {error, Error} ->
            ?LOG(warning, "Keepalive error - ~p", [Error]),
            shutdown(Error, State)
    end;

websocket_info({keepalive, check}, State = #state{keepalive = KeepAlive}) ->
    case emqx_keepalive:check(KeepAlive) of
        {ok, KeepAlive1} ->
            {ok, State#state{keepalive = KeepAlive1}};
        {error, timeout} ->
            ?LOG(debug, "Keepalive Timeout!", []),
            shutdown(keepalive_timeout, State);
        {error, Error} ->
            ?LOG(warning, "Keepalive error - ~p", [Error]),
            shutdown(keepalive_error, State)
    end;

websocket_info({shutdown, discard, {ClientId, ByPid}}, State) ->
    ?LOG(warning, "discarded by ~s:~p", [ClientId, ByPid]),
    shutdown(discard, State);

websocket_info({shutdown, conflict, {ClientId, NewPid}}, State) ->
    ?LOG(warning, "clientid '~s' conflict with ~p", [ClientId, NewPid]),
    shutdown(conflict, State);

websocket_info({binary, Data}, State) ->
    {reply, {binary, Data}, State};

websocket_info({shutdown, Reason}, State) ->
    shutdown(Reason, State);

websocket_info(Info, State) ->
    ?LOG(error, "unexpected info: ~p", [Info]),
    {ok, State}.

terminate(SockError, _Req, #state{keepalive   = Keepalive,
                                  proto_state = ProtoState,
                                  shutdown    = Shutdown}) ->

    ?LOG(debug, "Terminated for ~p, sockerror: ~p",
           [Shutdown, SockError]),
    emqx_keepalive:cancel(Keepalive),
    case {ProtoState, Shutdown} of
        {undefined, _} -> ok;
        {_, {shutdown, Reason}} ->
            emqx_protocol:shutdown(Reason, ProtoState);
        {_, Error} ->
            emqx_protocol:shutdown(Error, ProtoState)
    end.

%%------------------------------------------------------------------------------
%% Internal functions
%%------------------------------------------------------------------------------

reset_parser(State = #state{proto_state = ProtoState}) ->
    State#state{parser_state = emqx_protocol:parser(ProtoState)}.

ensure_stats_timer(State = #state{enable_stats = true,
                                  stats_timer  = undefined,
                                  idle_timeout = IdleTimeout}) ->
    State#state{stats_timer = emqx_misc:start_timer(IdleTimeout, emit_stats)};
ensure_stats_timer(State) ->
    State.

shutdown(Reason, State) ->
    {stop, State#state{shutdown = Reason}}.

stop(Error, State) ->
    {stop, State#state{shutdown = Error}}.

wsock_stats() ->
    [{Key, get(Key)} || Key <- ?SOCK_STATS].<|MERGE_RESOLUTION|>--- conflicted
+++ resolved
@@ -167,11 +167,7 @@
     BinSize = iolist_size(Data),
     put(recv_oct, get(recv_oct) + BinSize),
     ?LOG(debug, "RECV ~p", [Data]),
-<<<<<<< HEAD
-    emqx_metrics:inc('bytes/received', BinSize),
-=======
     emqx_metrics:trans(inc, 'bytes/received', BinSize),
->>>>>>> 295a9d69
     case catch emqx_frame:parse(iolist_to_binary(Data), ParserState) of
         {more, NewParserState} ->
             {ok, State#state{parser_state = NewParserState}};

emqx_mq_schema {
    gc_interval {
        desc: """~
            The interval at which the Message Queues will clean up expired messages."""
        label: "GC Interval"
    }

    regular_queue_retention_period {
        desc: """~
            The maximum retention period of messages in regular Message Queues.
            Individual Message Queues may set a shorter retention period."""
        label: "Regular Queue Retention Period"
    }

    max_queue_count {
        desc: """~
            The maximum number of Message Queues that can be created."""
        label: "Max Queue Count"
    }

    find_queue_retry_interval {
        desc: """~
            The interval at which subscribers will retry to find a queue if the queue is not found
            when subscribing to a queue topic."""
        label: "Find Queue Retry Interval"
    }

    mq {
        desc: """~
            Settings for an individual Message Queue."""
        label: "Message Queue Settings"
    }

    topic_filter {
        desc: """~
            The filter used to determine which messages are getting into the message queue."""
        label: "Topic Filter"
    }

    is_lastvalue {
        desc: """~
            Indicates if the message has Last-Value semantics. Last-Value semantics means that
            messages overwrite previous messages with the same queue key in the same topic."""
        label: "Is Last Value"
    }

    consumer_max_inactive {
        desc: """~
            The maximum duration a consumer waits for any message queue subscribers after the last
            subscriber disconnected."""
        label: "Consumer Max Inactive"
    }

    ping_interval {
        desc: """~
            The interval at which subscribers and the consumer process ping each other to ensure connectivity."""
        label: "Ping Interval"
    }

    redispatch_interval {
        desc: """~
            The interval at which messages are redispatched if rejected."""
        label: "Redispatch Interval"
    }

    local_max_inflight {
        desc: """~
            The maximum number of messages from a Message Queue that may be inflight to an MQTT client."""
        label: "Local Max Inflight"
    }

    busy_session_retry_interval {
        desc: """~
            The interval at which Message Queue messages are retried to deliver to an MQTT client that has
            its inflight window full."""
        label: "Busy Session Retry Interval"
    }

    stream_max_buffer_size {
        desc: """~
            The maximum number of messages from a DS stream buffered by the Message Queue consumer."""
        label: "Stream Max Buffer Size"
    }

    stream_max_unacked {
        desc: """~
            Threshold at which the DS stops delivering messages to a Message Queue consumer stream after its
            buffer is full."""
        label: "Stream Max Unacked"
    }

    consumer_persistence_interval {
        desc: """~
            The interval at which Message Queue state of consumption is persisted."""
        label: "Consumer Persistence Interval"
    }

    data_retention_period {
        desc: """~
            The period for which data is retained in the Message Queue."""
        label: "Data Retention Period"
    }

    dispatch_strategy {
        desc: """~
            The strategy used for dispatching messages from Message Queue to the Queue subscribers."""
        label: "Dispatch Strategy"
    }

    key_expression {
        desc: """~
            The expression used to determine the key of the message for Last-Value Message Queues."""
        label: "Key Expression"
    }

    enable {
        desc: """~
            Whether to enable the Message Queue."""
        label: "Enable"
    }
<<<<<<< HEAD
=======

    auto_create {
        desc: """~
            Settings for automatically creating the Message Queue if it does not exist
            when subscribing to the queue topic."""
        label: "Auto Create Settings"
    }

    auto_create_regular {
        desc: """~
            Regular Message Queue settings for automatic creation"""
        label: "Auto Create Regular Settings"
    }

    auto_create_lastvalue {
        desc: """~
            Last-Value Message Queue settings for automatic creation"""
        label: "Auto Create Last-Value Settings"
    }

    auto_create_regular_enable {
        desc: """~
            Use Last-Value settings for automatic Message Queue creation"""
        label: "Use Last-Value Settings"
    }

    auto_create_lastvalue_enable {
        desc: """~
            Use Regular settings for automatic Message Queue creation"""
        label: "Use Regular Settings"
    }

>>>>>>> 2819208d
}<|MERGE_RESOLUTION|>--- conflicted
+++ resolved
@@ -118,8 +118,6 @@
             Whether to enable the Message Queue."""
         label: "Enable"
     }
-<<<<<<< HEAD
-=======
 
     auto_create {
         desc: """~
@@ -152,5 +150,4 @@
         label: "Use Regular Settings"
     }
 
->>>>>>> 2819208d
 }
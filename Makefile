PROJECT = emqttd
PROJECT_DESCRIPTION = Erlang MQTT Broker
<<<<<<< HEAD
PROJECT_VERSION = 2.1.2

DEPS = goldrush gproc lager esockd mochiweb pbkdf2 lager_syslog
=======
PROJECT_VERSION = 2.2
>>>>>>> ca676880

DEPS = goldrush gproc lager esockd mochiweb pbkdf2 lager_syslog bcrypt

dep_goldrush     = git https://github.com/basho/goldrush 0.1.9
dep_gproc        = git https://github.com/uwiger/gproc
dep_getopt       = git https://github.com/jcomellas/getopt v0.8.2
dep_lager        = git https://github.com/basho/lager master
dep_esockd       = git https://github.com/emqtt/esockd emq22
dep_mochiweb     = git https://github.com/emqtt/mochiweb emq22
dep_pbkdf2       = git https://github.com/emqtt/pbkdf2 2.0.1
dep_lager_syslog = git https://github.com/basho/lager_syslog
dep_bcrypt       = git https://github.com/smarkets/erlang-bcrypt master

ERLC_OPTS += +'{parse_transform, lager_transform}'

NO_AUTOPATCH = cuttlefish

BUILD_DEPS = cuttlefish
dep_cuttlefish = git https://github.com/emqtt/cuttlefish

TEST_DEPS = emqttc
dep_emqttc = git https://github.com/emqtt/emqttc

TEST_ERLC_OPTS += +debug_info
TEST_ERLC_OPTS += +'{parse_transform, lager_transform}'

EUNIT_OPTS = verbose
# EUNIT_ERL_OPTS =

CT_SUITES = emqttd emqttd_access emqttd_lib emqttd_inflight emqttd_mod \
            emqttd_net emqttd_mqueue emqttd_protocol emqttd_topic \
            emqttd_trie emqttd_vm

CT_OPTS = -cover test/ct.cover.spec -erl_args -name emqttd_ct@127.0.0.1

COVER = true

include erlang.mk

app:: rebar.config

app.config::
	./deps/cuttlefish/cuttlefish -l info -e etc/ -c etc/emq.conf -i priv/emq.schema -d data/
<|MERGE_RESOLUTION|>--- conflicted
+++ resolved
@@ -1,12 +1,6 @@
 PROJECT = emqttd
 PROJECT_DESCRIPTION = Erlang MQTT Broker
-<<<<<<< HEAD
 PROJECT_VERSION = 2.1.2
-
-DEPS = goldrush gproc lager esockd mochiweb pbkdf2 lager_syslog
-=======
-PROJECT_VERSION = 2.2
->>>>>>> ca676880
 
 DEPS = goldrush gproc lager esockd mochiweb pbkdf2 lager_syslog bcrypt
 

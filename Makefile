ifeq ($(DEBUG),1)
DEBUG_INFO = $(info $1)
else
DEBUG_INFO = @:
endif
REBAR = $(CURDIR)/rebar3
BUILD = $(CURDIR)/build
SCRIPTS = $(CURDIR)/scripts
include env.sh

# Dashboard version
# from https://github.com/emqx/emqx-dashboard5
<<<<<<< HEAD
export EMQX_DASHBOARD_VERSION ?= v1.9.2
export EMQX_EE_DASHBOARD_VERSION ?= e1.7.2
=======
export EMQX_DASHBOARD_VERSION ?= v1.10.0-beta.1
export EMQX_EE_DASHBOARD_VERSION ?= e1.8.0-beta.1
>>>>>>> 81978cea

export EMQX_RELUP ?= true
export EMQX_REL_FORM ?= tgz

-include default-profile.mk
PROFILE ?= emqx
REL_PROFILES := emqx emqx-enterprise
PKG_PROFILES := emqx-pkg emqx-enterprise-pkg
PROFILES := $(REL_PROFILES) $(PKG_PROFILES) default

CT_NODE_NAME ?= 'test@127.0.0.1'
CT_READABLE ?= true
CT_COVER_EXPORT_PREFIX ?= $(PROFILE)

export REBAR_GIT_CLONE_OPTIONS += --depth=1

ELIXIR_COMMON_DEPS := ensure-hex ensure-mix-rebar3 ensure-mix-rebar

.PHONY: default
default: $(REBAR) $(PROFILE)

.prepare:
	@$(SCRIPTS)/git-hooks-init.sh # this is no longer needed since 5.0 but we keep it anyway
	@$(SCRIPTS)/prepare-build-deps.sh
	@touch .prepare

.PHONY: all
all: $(REBAR) $(PROFILES)

.PHONY: ensure-rebar3
ensure-rebar3:
	@$(SCRIPTS)/ensure-rebar3.sh

$(REBAR): .prepare ensure-rebar3

.PHONY: ensure-hex
ensure-hex:
	# @mix local.hex --if-missing --force
	@mix local.hex 2.0.6 --if-missing --force

.PHONY: ensure-mix-rebar3
ensure-mix-rebar3: $(REBAR)
	@mix local.rebar rebar3 $(CURDIR)/rebar3 --if-missing --force

.PHONY: ensure-mix-rebar
ensure-mix-rebar: $(REBAR)
	@mix local.rebar --if-missing --force


.PHONY: elixir-common-deps
elixir-common-deps: $(ELIXIR_COMMON_DEPS)

.PHONY: mix-deps-get
mix-deps-get: elixir-common-deps
	@mix deps.get

.PHONY: eunit
eunit: $(REBAR) merge-config
	@$(REBAR) eunit --name eunit@127.0.0.1 -c -v --cover_export_name $(CT_COVER_EXPORT_PREFIX)-eunit

.PHONY: proper
proper: $(REBAR)
	@$(REBAR) proper -d test/props -c

.PHONY: test-compile
test-compile: $(REBAR) merge-config
	$(REBAR) as test compile

.PHONY: $(REL_PROFILES:%=%-compile)
$(REL_PROFILES:%=%-compile): $(REBAR) merge-config
	$(REBAR) as $(@:%-compile=%) compile

.PHONY: ct
ct: $(REBAR) merge-config
	@$(REBAR) ct --name $(CT_NODE_NAME) -c -v --cover_export_name $(CT_COVER_EXPORT_PREFIX)-ct

## only check bpapi for enterprise profile because it's a super-set.
.PHONY: static_checks
static_checks:
	@$(REBAR) as check do xref, dialyzer
	@if [ "$${PROFILE}" = 'emqx-enterprise' ]; then $(REBAR) ct --suite apps/emqx/test/emqx_static_checks --readable $(CT_READABLE); fi
	./scripts/check-i18n-style.sh
	./scripts/check_missing_reboot_apps.exs

# Allow user-set CASES environment variable
ifneq ($(CASES),)
CASES_ARG := --case $(CASES)
endif

# Allow user-set GROUPS environment variable
ifneq ($(GROUPS),)
GROUPS_ARG := --group $(GROUPS)
endif

ifeq ($(ENABLE_COVER_COMPILE),1)
cover_args = --cover --cover_export_name $(CT_COVER_EXPORT_PREFIX)-$(subst /,-,$1)
else
cover_args =
endif

## example:
## env SUITES=apps/appname/test/test_SUITE.erl CASES=t_foo make apps/appname-ct
define gen-app-ct-target
$1-ct: $(REBAR) merge-config clean-test-cluster-config
	$(eval SUITES := $(shell $(SCRIPTS)/find-suites.sh $1))
ifneq ($(SUITES),)
	$(REBAR) ct -v \
		--readable=$(CT_READABLE) \
		--name $(CT_NODE_NAME) \
		$(call cover_args,$1) \
		--suite $(SUITES) \
		$(GROUPS_ARG) \
		$(CASES_ARG)
else
	@echo 'No suites found for $1'
endif
endef

ifneq ($(filter %-ct,$(MAKECMDGOALS)),)
app_to_test := $(patsubst %-ct,%,$(filter %-ct,$(MAKECMDGOALS)))
$(call DEBUG_INFO,app_to_test $(app_to_test))
$(eval $(call gen-app-ct-target,$(app_to_test)))
endif

## apps/name-prop targets
define gen-app-prop-target
$1-prop:
	$(REBAR) proper -d test/props -v -m $(shell $(SCRIPTS)/find-props.sh $1)
endef
ifneq ($(filter %-prop,$(MAKECMDGOALS)),)
app_to_test := $(patsubst %-prop,%,$(filter %-prop,$(MAKECMDGOALS)))
$(call DEBUG_INFO,app_to_test $(app_to_test))
$(eval $(call gen-app-prop-target,$(app_to_test)))
endif

.PHONY: ct-suite
ct-suite: $(REBAR) merge-config clean-test-cluster-config
ifneq ($(TESTCASE),)
ifneq ($(GROUP),)
	$(REBAR) ct -v --readable=$(CT_READABLE) --name $(CT_NODE_NAME) --suite $(SUITE)  --case $(TESTCASE) --group $(GROUP)
else
	$(REBAR) ct -v --readable=$(CT_READABLE) --name $(CT_NODE_NAME) --suite $(SUITE)  --case $(TESTCASE)
endif
else ifneq ($(GROUP),)
	$(REBAR) ct -v --readable=$(CT_READABLE) --name $(CT_NODE_NAME) --suite $(SUITE)  --group $(GROUP)
else
	$(REBAR) ct -v --readable=$(CT_READABLE) --name $(CT_NODE_NAME) --suite $(SUITE)
endif

.PHONY: cover
cover: $(REBAR)
	@ENABLE_COVER_COMPILE=1 $(REBAR) as test cover

.PHONY: coveralls
coveralls: $(REBAR)
	@ENABLE_COVER_COMPILE=1 $(REBAR) as test coveralls send

COMMON_DEPS := $(REBAR)

.PHONY: $(REL_PROFILES)
$(REL_PROFILES:%=%): $(COMMON_DEPS)
	@$(BUILD) $(@) rel

.PHONY: compile $(PROFILES:%=compile-%)
compile: $(PROFILES:%=compile-%)
$(PROFILES:%=compile-%):
	@$(BUILD) $(@:compile-%=%) apps

.PHONY: $(PROFILES:%=compile-%-elixir)
$(PROFILES:%=compile-%-elixir):
	@env IS_ELIXIR=yes $(BUILD) $(@:compile-%-elixir=%) apps

## Not calling rebar3 clean because
## 1. rebar3 clean relies on rebar3, meaning it reads config, fetches dependencies etc.
## 2. it's slow
## NOTE: this does not force rebar3 to fetch new version dependencies
## make clean-all to delete all fetched dependencies for a fresh start-over
.PHONY: clean $(PROFILES:%=clean-%)
clean: $(PROFILES:%=clean-%)
$(PROFILES:%=clean-%):
	@if [ -d _build/$(@:clean-%=%) ]; then \
		rm -f rebar.lock; \
		rm -rf _build/$(@:clean-%=%)/rel; \
		find _build/$(@:clean-%=%) -name '*.beam' -o -name '*.so' -o -name '*.app' -o -name '*.appup' -o -name '*.o' -o -name '*.d' -type f | xargs rm -f; \
		find _build/$(@:clean-%=%) -type l -delete; \
	fi

.PHONY: clean-all
clean-all:
	@rm -f rebar.lock
	@rm -rf deps
	@rm -rf _build
	@rm -f emqx_dialyzer_*_plt

.PHONY: deps-all
deps-all: $(REBAR) $(PROFILES:%=deps-%)
	@make clean # ensure clean at the end

## deps-<profile> is used in CI scripts to download deps and the
## share downloads between CI steps and/or copied into containers
## which may not have the right credentials
.PHONY: $(PROFILES:%=deps-%)
$(PROFILES:%=deps-%): $(COMMON_DEPS)
	@$(SCRIPTS)/pre-compile.sh $(@:deps-%=%)
	@$(REBAR) as $(@:deps-%=%) get-deps
	@rm -f rebar.lock

.PHONY: xref
xref: $(REBAR)
	@$(REBAR) as check xref

.PHONY: dialyzer
dialyzer: $(REBAR)
	@$(REBAR) as check dialyzer

## rel target is to create release package without relup
.PHONY: $(REL_PROFILES:%=%-rel) $(PKG_PROFILES:%=%-rel)
$(REL_PROFILES:%=%-rel) $(PKG_PROFILES:%=%-rel): $(COMMON_DEPS)
	@$(BUILD) $(subst -rel,,$(@)) rel

## download relup base packages
.PHONY: $(REL_PROFILES:%=%-relup-downloads)
define download-relup-packages
$1-relup-downloads:
	@if [ "$${EMQX_RELUP}" = "true" ]; then $(SCRIPTS)/relup-build/download-base-packages.sh $1; fi
endef
ALL_ZIPS = $(REL_PROFILES)
$(foreach zt,$(ALL_ZIPS),$(eval $(call download-relup-packages,$(zt))))

## relup target is to create relup instructions
.PHONY: $(REL_PROFILES:%=%-relup)
define gen-relup-target
$1-relup: $(COMMON_DEPS)
	@$(BUILD) $1 relup
endef
ALL_TGZS = $(REL_PROFILES)
$(foreach zt,$(ALL_TGZS),$(eval $(call gen-relup-target,$(zt))))

## tgz target is to create a release package .tar.gz with relup
.PHONY: $(REL_PROFILES:%=%-tgz)
define gen-tgz-target
$1-tgz: $(COMMON_DEPS)
	@$(BUILD) $1 tgz
endef
ALL_TGZS = $(REL_PROFILES)
$(foreach zt,$(ALL_TGZS),$(eval $(call gen-tgz-target,$(zt))))

## A pkg target depend on a regular release
.PHONY: $(PKG_PROFILES)
define gen-pkg-target
$1: $(COMMON_DEPS)
	@$(BUILD) $1 pkg
endef
$(foreach pt,$(PKG_PROFILES),$(eval $(call gen-pkg-target,$(pt))))

.PHONY: run
run: compile-$(PROFILE) quickrun

.PHONY: quickrun
quickrun:
	./dev -p $(PROFILE)

## Take the currently set PROFILE
docker:
	@$(BUILD) $(PROFILE) docker

## docker target is to create docker instructions
.PHONY: $(REL_PROFILES:%=%-docker) $(REL_PROFILES:%=%-elixir-docker)
define gen-docker-target
$1-docker: $(COMMON_DEPS)
	@$(BUILD) $1 docker
endef
ALL_DOCKERS = $(REL_PROFILES) $(REL_PROFILES:%=%-elixir)
$(foreach zt,$(ALL_DOCKERS),$(eval $(call gen-docker-target,$(zt))))

.PHONY:
merge-config:
	@$(SCRIPTS)/merge-config.escript

## elixir target is to create release packages using Elixir's Mix
.PHONY: $(REL_PROFILES:%=%-elixir) $(PKG_PROFILES:%=%-elixir)
$(REL_PROFILES:%=%-elixir) $(PKG_PROFILES:%=%-elixir): $(COMMON_DEPS)
	@env IS_ELIXIR=yes $(BUILD) $(subst -elixir,,$(@)) elixir

.PHONY: $(REL_PROFILES:%=%-elixir-pkg)
define gen-elixir-pkg-target
# the Elixir places the tar in a different path than Rebar3
$1-elixir-pkg: $(COMMON_DEPS)
	@env TAR_PKG_DIR=_build/$1-pkg \
		IS_ELIXIR=yes \
		$(BUILD) $1-pkg pkg
endef
$(foreach pt,$(REL_PROFILES),$(eval $(call gen-elixir-pkg-target,$(pt))))

.PHONY: $(REL_PROFILES:%=%-elixir-tgz)
define gen-elixir-tgz-target
$1-elixir-tgz: $(COMMON_DEPS)
	@env IS_ELIXIR=yes $(BUILD) $1 tgz
endef
ALL_ELIXIR_TGZS = $(REL_PROFILES)
$(foreach tt,$(ALL_ELIXIR_TGZS),$(eval $(call gen-elixir-tgz-target,$(tt))))

.PHONY: fmt
fmt: $(REBAR)
	@find . \( -name '*.app.src' -o \
						 -name '*.erl' -o \
					   -name '*.hrl' -o \
			  		 -name 'rebar.config' -o \
			  		 -name '*.eterm' -o \
			  		 -name '*.escript' \) \
	                          -not -path '*/_build/*' \
	                          -not -path '*/deps/*' \
	                          -not -path '*/_checkouts/*' \
	                          -type f \
		| xargs $(SCRIPTS)/erlfmt -w
	@$(SCRIPTS)/erlfmt -w 'apps/emqx/rebar.config.script'
	@$(SCRIPTS)/erlfmt -w 'elvis.config'
	@$(SCRIPTS)/erlfmt -w 'bin/nodetool'
	@mix format

.PHONY: clean-test-cluster-config
clean-test-cluster-config:
	@rm -f apps/emqx_conf/data/configs/cluster.hocon || true

.PHONY: spellcheck
spellcheck:
	./scripts/spellcheck/spellcheck.sh _build/docgen/$(PROFILE)/schema-en.json

.PHONY: nothing
nothing:
	@:<|MERGE_RESOLUTION|>--- conflicted
+++ resolved
@@ -10,13 +10,8 @@
 
 # Dashboard version
 # from https://github.com/emqx/emqx-dashboard5
-<<<<<<< HEAD
-export EMQX_DASHBOARD_VERSION ?= v1.9.2
-export EMQX_EE_DASHBOARD_VERSION ?= e1.7.2
-=======
 export EMQX_DASHBOARD_VERSION ?= v1.10.0-beta.1
 export EMQX_EE_DASHBOARD_VERSION ?= e1.8.0-beta.1
->>>>>>> 81978cea
 
 export EMQX_RELUP ?= true
 export EMQX_REL_FORM ?= tgz

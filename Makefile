.PHONY: plugins tests

PROJECT = emqx
PROJECT_DESCRIPTION = EMQ X Broker

DEPS = jsx gproc gen_rpc ekka esockd cowboy emqx_passwd replayq

<<<<<<< HEAD
dep_jsx         = hex-emqx 2.9.0
dep_gproc       = hex-emqx 0.8.0
dep_gen_rpc     = git-emqx https://github.com/emqx/gen_rpc 2.3.0
dep_esockd      = git-emqx https://github.com/emqx/esockd v5.4.4
dep_ekka        = git-emqx https://github.com/emqx/ekka v0.5.3
dep_cowboy      = hex-emqx 2.4.0
dep_emqx_passwd = git-emqx https://github.com/emqx/emqx-passwd win30
dep_replayq     = git-emqx https://github.com/emqx/replayq v0.1.1
=======
dep_jsx     = git-emqx https://github.com/talentdeficit/jsx 2.9.0
dep_gproc   = git-emqx https://github.com/uwiger/gproc 0.8.0
dep_gen_rpc = git-emqx https://github.com/emqx/gen_rpc 2.3.1
dep_esockd  = git-emqx https://github.com/emqx/esockd v5.4.4
dep_ekka    = git-emqx https://github.com/emqx/ekka v0.5.3
dep_cowboy  = git-emqx https://github.com/ninenines/cowboy 2.4.0
dep_replayq = git-emqx https://github.com/emqx/replayq v0.1.1
>>>>>>> a95ebcd7

NO_AUTOPATCH = cuttlefish

ERLC_OPTS += +debug_info -DAPPLICATION=emqx

BUILD_DEPS = cuttlefish
dep_cuttlefish = git-emqx https://github.com/emqx/cuttlefish v2.2.0

TEST_DEPS = meck
dep_meck = hex-emqx 0.8.13

TEST_ERLC_OPTS += +debug_info -DAPPLICATION=emqx

EUNIT_OPTS = verbose

# CT_SUITES = emqx_bridge
## emqx_trie emqx_router emqx_frame emqx_mqtt_compat

CT_SUITES = emqx emqx_client emqx_zone emqx_banned emqx_session \
			emqx_broker emqx_cm emqx_frame emqx_guid emqx_inflight emqx_json \
			emqx_keepalive emqx_lib emqx_metrics emqx_mod emqx_mod_sup emqx_mqtt_caps \
			emqx_mqtt_props emqx_mqueue emqx_net emqx_pqueue emqx_router emqx_sm \
			emqx_tables emqx_time emqx_topic emqx_trie emqx_vm emqx_mountpoint \
			emqx_listeners emqx_protocol emqx_pool emqx_shared_sub emqx_bridge \
			emqx_hooks emqx_batch emqx_sequence emqx_pmon emqx_pd emqx_gc emqx_ws_connection \
			emqx_packet emqx_connection emqx_tracer emqx_sys_mon emqx_message emqx_os_mon \
<<<<<<< HEAD
			emqx_vm_mon emqx_alarm_handler
=======
            emqx_vm_mon emqx_alarm_handler emqx_rpc
>>>>>>> a95ebcd7

CT_NODE_NAME = emqxct@127.0.0.1
CT_OPTS = -cover test/ct.cover.spec -erl_args -name $(CT_NODE_NAME)

COVER = true

PLT_APPS = sasl asn1 ssl syntax_tools runtime_tools crypto xmerl os_mon inets public_key ssl compiler mnesia
DIALYZER_DIRS := ebin/
DIALYZER_OPTS := --verbose --statistics -Werror_handling -Wrace_conditions #-Wunmatched_returns

$(shell [ -f erlang.mk ] || curl -s -o erlang.mk https://raw.githubusercontent.com/emqx/erlmk/master/erlang.mk)
include erlang.mk

clean:: gen-clean

.PHONY: gen-clean
gen-clean:
	@rm -rf bbmustache
	@rm -f etc/gen.emqx.conf

bbmustache:
	$(verbose) git clone https://github.com/soranoba/bbmustache.git && cd bbmustache && ./rebar3 compile && cd ..

# This hack is to generate a conf file for testing
# relx overlay is used for release
etc/gen.emqx.conf: bbmustache etc/emqx.conf
	$(verbose) erl -noshell -pa bbmustache/_build/default/lib/bbmustache/ebin -eval \
		"{ok, Temp} = file:read_file('etc/emqx.conf'), \
		{ok, Vars0} = file:consult('vars'), \
		Vars = [{atom_to_list(N), list_to_binary(V)} || {N, V} <- Vars0], \
		Targ = bbmustache:render(Temp, Vars), \
		ok = file:write_file('etc/gen.emqx.conf', Targ), \
		halt(0)."

CUTTLEFISH_SCRIPT = _build/default/lib/cuttlefish/cuttlefish

app.config: $(CUTTLEFISH_SCRIPT) etc/gen.emqx.conf
	$(verbose) $(CUTTLEFISH_SCRIPT) -l info -e etc/ -c etc/gen.emqx.conf -i priv/emqx.schema -d data/

ct: app.config

rebar-cover:
	@rebar3 cover

coveralls:
	@rebar3 coveralls send


$(CUTTLEFISH_SCRIPT): rebar-deps
	@if [ ! -f cuttlefish ]; then make -C _build/default/lib/cuttlefish; fi

rebar-xref:
	@rebar3 xref

rebar-deps:
	@rebar3 get-deps

rebar-eunit: $(CUTTLEFISH_SCRIPT)
	@rebar3 eunit -v

rebar-compile:
	@rebar3 compile

rebar-ct-setup: app.config
	@rebar3 as test compile
	@ln -s -f '../../../../etc' _build/test/lib/emqx/
	@ln -s -f '../../../../data' _build/test/lib/emqx/

rebar-ct: rebar-ct-setup
	@rebar3 ct -v --readable=false --name $(CT_NODE_NAME) --suite=$(shell echo $(foreach var,$(CT_SUITES),test/$(var)_SUITE) | tr ' ' ',')

## Run one single CT with rebar3
## e.g. make ct-one-suite suite=emqx_bridge
ct-one-suite: rebar-ct-setup
	@rebar3 ct -v --readable=false --name $(CT_NODE_NAME) --suite=$(suite)_SUITE

rebar-clean:
	@rebar3 clean

distclean::
	@rm -rf _build cover deps logs log data
	@rm -f rebar.lock compile_commands.json cuttlefish<|MERGE_RESOLUTION|>--- conflicted
+++ resolved
@@ -5,24 +5,14 @@
 
 DEPS = jsx gproc gen_rpc ekka esockd cowboy emqx_passwd replayq
 
-<<<<<<< HEAD
-dep_jsx         = hex-emqx 2.9.0
-dep_gproc       = hex-emqx 0.8.0
-dep_gen_rpc     = git-emqx https://github.com/emqx/gen_rpc 2.3.0
-dep_esockd      = git-emqx https://github.com/emqx/esockd v5.4.4
-dep_ekka        = git-emqx https://github.com/emqx/ekka v0.5.3
-dep_cowboy      = hex-emqx 2.4.0
-dep_emqx_passwd = git-emqx https://github.com/emqx/emqx-passwd win30
-dep_replayq     = git-emqx https://github.com/emqx/replayq v0.1.1
-=======
 dep_jsx     = git-emqx https://github.com/talentdeficit/jsx 2.9.0
 dep_gproc   = git-emqx https://github.com/uwiger/gproc 0.8.0
 dep_gen_rpc = git-emqx https://github.com/emqx/gen_rpc 2.3.1
 dep_esockd  = git-emqx https://github.com/emqx/esockd v5.4.4
 dep_ekka    = git-emqx https://github.com/emqx/ekka v0.5.3
 dep_cowboy  = git-emqx https://github.com/ninenines/cowboy 2.4.0
+dep_emqx_passwd = git-emqx https://github.com/emqx/emqx-passwd win30
 dep_replayq = git-emqx https://github.com/emqx/replayq v0.1.1
->>>>>>> a95ebcd7
 
 NO_AUTOPATCH = cuttlefish
 
@@ -49,11 +39,7 @@
 			emqx_listeners emqx_protocol emqx_pool emqx_shared_sub emqx_bridge \
 			emqx_hooks emqx_batch emqx_sequence emqx_pmon emqx_pd emqx_gc emqx_ws_connection \
 			emqx_packet emqx_connection emqx_tracer emqx_sys_mon emqx_message emqx_os_mon \
-<<<<<<< HEAD
-			emqx_vm_mon emqx_alarm_handler
-=======
             emqx_vm_mon emqx_alarm_handler emqx_rpc
->>>>>>> a95ebcd7
 
 CT_NODE_NAME = emqxct@127.0.0.1
 CT_OPTS = -cover test/ct.cover.spec -erl_args -name $(CT_NODE_NAME)

--- conflicted
+++ resolved
@@ -2,10 +2,8 @@
 
 ## Enhancements
 
-<<<<<<< HEAD
 - Disable global garbage collection by `node.global_gc_interval = disabled` [#9418](https://github.com/emqx/emqx/pull/9418)。
-=======
+
 - Improve the CLI to avoid waste atom table when typing erros [#9416](https://github.com/emqx/emqx/pull/9416).
->>>>>>> 345fa652
 
 ## Bug fixes
--- conflicted
+++ resolved
@@ -93,14 +93,9 @@
     external_broker_crashed,
     failed_to_fetch_crl,
     failed_to_retain_message,
+    failed_to_trigger_fallback_action,
     handle_resource_metrics_failed,
-<<<<<<< HEAD
-    socket_receive_paused_by_rate_limit,
-    unrecoverable_resource_error,
-    failed_to_trigger_fallback_action,
-=======
     retain_failed_for_payload_size_exceeded_limit,
->>>>>>> 4fbcc706
     retain_failed_for_rate_exceeded_limit,
     retained_delete_failed_for_rate_exceeded_limit,
     socket_receive_paused_by_rate_limit,

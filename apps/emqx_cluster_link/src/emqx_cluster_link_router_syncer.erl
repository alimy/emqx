--- conflicted
+++ resolved
@@ -489,17 +489,12 @@
     _ = maybe_alarm(Reason, St),
     ensure_reconnect_timer(St#st{error = Reason, status = disconnected}).
 
-<<<<<<< HEAD
-handle_client_down(Reason, St = #st{target = TargetCluster, actor = Actor}) ->
-    ?tp(error, "cluster_link_connection_failed", #{
-=======
 handle_client_down(
     Reason,
     St = #st{target = TargetCluster, actor = Actor, bootstrapped = Bootstrapped}
 ) ->
     ?SLOG(error, #{
         msg => "cluster_link_connection_failed",
->>>>>>> f4c3106a
         reason => Reason,
         target_cluster => St#st.target,
         actor => St#st.actor

%%--------------------------------------------------------------------
%% Copyright (c) 2020-2025 EMQ Technologies Co., Ltd. All Rights Reserved.
%%--------------------------------------------------------------------

-module(emqx_authz_rule).

-ifdef(TEST).
-compile(export_all).
-compile(nowarn_export_all).
-endif.

%% APIs
-export([
    match/4,
    matches/4,
    compile/1,
    compile/4
]).

-include_lib("emqx/include/logger.hrl").
-include_lib("emqx/include/emqx_placeholder.hrl").
-include("emqx_authz.hrl").

%%--------------------------------------------------------------------
%% "condition" types describe compiled rules used internally for matching
%%--------------------------------------------------------------------

-type permission_resolution() :: allow | deny.

%% re:mp()
-type re_pattern() :: tuple().

-type who_condition() ::
    all
    | username()
    | clientid()
    | client_attr()
    | zone()
    | listener()
    | ipaddress()
    | {'and', [who_condition()]}
    | {'or', [who_condition()]}.
-type ipaddress() :: {ipaddr, esockd_cidr:cidr_string()} | {ipaddrs, [esockd_cidr:cidr_string()]}.
-type username() :: {username, binary() | re_pattern()}.
-type clientid() :: {clientid, binary() | re_pattern()}.
-type client_attr() :: {client_attr, Name :: binary(), Value :: binary() | re_pattern()}.
-type zone() :: {zone, Zone :: atom() | binary() | re_pattern()}.
-type listener() :: {listener, Listener :: atom() | binary() | re_pattern()}.

-type action_condition() ::
    subscribe
    | publish
    | #{action_type := subscribe, qos := qos_condition()}
    | #{action_type := publish | all, qos := qos_condition(), retain := retain_condition()}
    | all.
-type qos_condition() :: [qos()].
-type retain_condition() :: retain() | all.

-type topic_condition() :: list(emqx_types:topic() | {eq, emqx_types:topic()} | ?ALL_TOPICS).

-type rule() :: {permission_resolution(), who_condition(), action_condition(), topic_condition()}.

-export_type([
    permission_resolution/0,
    action_condition/0,
    topic_condition/0,
    rule/0
]).

%%--------------------------------------------------------------------
%% `action()` type describes client's actions that are mached
%% against the compiled "condition" rules
%%--------------------------------------------------------------------

-type qos() :: emqx_types:qos().
-type retain() :: boolean().
-type action() ::
    #{action_type := subscribe, qos := qos()}
    | #{action_type := publish, qos := qos(), retain := retain()}.

-export_type([action/0, qos/0, retain/0]).

%%--------------------------------------------------------------------
%% "precompiled" types describe rule DSL that is used in "acl.conf" file
%% to describe rules. Also, rules extracted from external sources
%% like database, etc. are preprocessed into these types first
%%--------------------------------------------------------------------

-type permission_resolution_precompile() :: permission_resolution().

-type ip_address_precompile() ::
    {ipaddr, esockd_cidr:cidr_string()} | {ipaddrs, list(esockd_cidr:cidr_string())}.
-type username_precompile() :: {username, binary()} | {username, {re, iodata()}}.
-type clientid_precompile() :: {clientid, binary()} | {clientid, {re, iodata()}}.
-type client_attr_precompile() ::
    {client_attr, binary(), binary()} | {client_attr, binary(), {re, iodata()}}.
-type zone_precompile() :: {zone, atom() | binary() | {re, iodata()}}.
-type listener_precompile() :: {listener, atom() | binary() | {re, iodata()}}.

-type who_precompile() ::
    ip_address_precompile()
    | username_precompile()
    | clientid_precompile()
    | client_attr_precompile()
    | zone_precompile()
    | listener_precompile()
    | {'and', [who_precompile()]}
    | {'or', [who_precompile()]}
    | all.

-type subscribe_option_precompile() :: {qos, qos() | [qos()]}.
-type publish_option_precompile() :: {qos, qos() | [qos()]} | {retain, retain_condition()}.

-type action_precompile() ::
    subscribe
    | {subscribe, [subscribe_option_precompile()]}
    | publish
    | {publish, [publish_option_precompile()]}
    | all
    | {all, [publish_option_precompile()]}.

%% besides exact `topic_condition()` we also accept `<<"eq ...">>` and `"eq ..."`
%% as precompiled topic conditions
-type topic_precompile() :: topic_condition() | binary() | string().

-type rule_precompile() :: {
    permission_resolution_precompile(),
    who_condition(),
    action_precompile(),
    all | [topic_precompile()]
}.

-export_type([
    permission_resolution_precompile/0,
    who_precompile/0,
    action_precompile/0,
    topic_precompile/0,
    rule_precompile/0
]).

-define(IS_PERMISSION(Permission), (Permission =:= allow orelse Permission =:= deny)).
-define(ALLOWED_VARS, [
    ?VAR_USERNAME,
    ?VAR_CLIENTID,
    ?VAR_CERT_CN_NAME,
    ?VAR_ZONE,
    ?VAR_NS_CLIENT_ATTRS
]).

-define(RE_PATTERN, {re_pattern, _, _, _, _}).

-spec compile(permission_resolution_precompile(), who_precompile(), action_precompile(), [
    topic_precompile()
]) -> rule().
compile(Permission, Who, Action, TopicFilters) ->
    compile({Permission, Who, Action, TopicFilters}).

-spec compile({permission_resolution_precompile(), all} | rule_precompile()) -> rule().
compile({Permission, all}) when ?IS_PERMISSION(Permission) ->
    compile({Permission, all, all, all});
compile({Permission, Who, Action, all}) when ?IS_PERMISSION(Permission) ->
    {Permission, compile_who(Who), compile_action(Action), [?ALL_TOPICS]};
compile({Permission, Who, Action, TopicFilters}) when
    ?IS_PERMISSION(Permission) andalso is_list(TopicFilters)
->
    {Permission, compile_who(Who), compile_action(Action), [
        compile_topic(Topic)
     || Topic <- TopicFilters
    ]};
compile({Permission, _Who, _Action, _TopicFilter}) when not ?IS_PERMISSION(Permission) ->
    throw(#{
        reason => invalid_authorization_permission,
        value => Permission
    });
compile(BadRule) ->
    throw(#{
        reason => invalid_authorization_rule,
        value => BadRule
    }).

<<<<<<< HEAD
=======
compile_action(all) ->
    all;
compile_action(Action) ->
    compile_action(emqx_authz:feature_available(rich_actions), Action).

>>>>>>> 44146203
-define(IS_ACTION_WITH_RETAIN(Action), (Action =:= publish orelse Action =:= all)).

compile_action(subscribe) ->
    subscribe;
compile_action(Action) when ?IS_ACTION_WITH_RETAIN(Action) ->
    Action;
compile_action({subscribe, Opts}) when is_list(Opts) ->
    #{
        action_type => subscribe,
        qos => qos_from_opts(Opts)
    };
compile_action({Action, Opts}) when
    ?IS_ACTION_WITH_RETAIN(Action) andalso is_list(Opts)
->
    #{
        action_type => Action,
        qos => qos_from_opts(Opts),
        retain => retain_from_opts(Opts)
    };
compile_action(Action) ->
    throw(#{
        reason => invalid_authorization_action,
        value => Action
    }).

qos_from_opts(Opts) ->
    try
        case proplists:get_all_values(qos, Opts) of
            [] ->
                ?DEFAULT_RULE_QOS;
            QoSs ->
                lists:flatmap(
                    fun
                        (QoS) when is_integer(QoS) ->
                            [validate_qos(QoS)];
                        (QoS) when is_list(QoS) ->
                            lists:map(fun validate_qos/1, QoS)
                    end,
                    QoSs
                )
        end
    catch
        throw:{bad_qos, QoS} ->
            throw(#{
                reason => invalid_authorization_qos,
                qos => QoS
            })
    end.

validate_qos(QoS) when is_integer(QoS), QoS >= 0, QoS =< 2 ->
    QoS;
validate_qos(QoS) ->
    throw({bad_qos, QoS}).

retain_from_opts(Opts) ->
    case proplists:get_value(retain, Opts, ?DEFAULT_RULE_RETAIN) of
        all ->
            all;
        Retain when is_boolean(Retain) ->
            Retain;
        Value ->
            throw(#{
                reason => invalid_authorization_retain,
                value => Value
            })
    end.

compile_who(all) ->
    all;
compile_who({user, Username}) ->
    compile_who({username, Username});
compile_who({username, {re, Username}}) ->
    re_compile(username, Username);
compile_who({username, Username}) ->
    {username, {eq, bin(Username)}};
compile_who({client, Clientid}) ->
    compile_who({clientid, Clientid});
compile_who({clientid, {re, Clientid}}) ->
    re_compile(clientid, Clientid);
compile_who({clientid, Clientid}) ->
    {clientid, {eq, bin(Clientid)}};
compile_who({client_attr, Name, {re, Attr}}) ->
    {_, MP} = re_compile({client_attr, Name}, bin(Attr)),
    {client_attr, bin(Name), MP};
compile_who({client_attr, Name, Attr}) ->
    {client_attr, bin(Name), {eq, bin(Attr)}};
compile_who({zone, {re, Zone}}) ->
    re_compile(zone, Zone);
compile_who({zone, Zone}) ->
    {zone, {eq, Zone}};
compile_who({listener, {re, Listener}}) ->
    re_compile(listener, Listener);
compile_who({listener, Listener}) ->
    {listener, {eq, Listener}};
compile_who({ipaddr, CIDR}) ->
    {ipaddr, esockd_cidr:parse(CIDR, true)};
compile_who({ipaddrs, CIDRs}) ->
    {ipaddrs, lists:map(fun(CIDR) -> esockd_cidr:parse(CIDR, true) end, CIDRs)};
compile_who({'and', L}) when is_list(L) ->
    {'and', [compile_who(Who) || Who <- L]};
compile_who({'or', L}) when is_list(L) ->
    {'or', [compile_who(Who) || Who <- L]};
compile_who(Who) ->
    throw(#{
        reason => invalid_client_match_condition,
        identifier => Who
    }).
re_compile(Tag, Pattern) ->
    case re:compile(bin(Pattern)) of
        {ok, MP} ->
            {Tag, MP};
        {error, Reason} ->
            throw(#{
                reason => invalid_re_pattern,
                type => Tag,
                error => Reason
            })
    end.

compile_topic("eq " ++ Topic) ->
    {eq, emqx_topic:words(bin(Topic))};
compile_topic(<<"eq ", Topic/binary>>) ->
    {eq, emqx_topic:words(Topic)};
compile_topic({eq, Topic}) ->
    {eq, emqx_topic:words(bin(Topic))};
compile_topic(Topic) ->
    {_, Template} = emqx_auth_template:parse_str(Topic, ?ALLOWED_VARS),
    case emqx_template:is_const(Template) of
        true -> emqx_topic:words(bin(Topic));
        false -> {pattern, Template}
    end.

bin(A) when is_atom(A) ->
    atom_to_binary(A, utf8);
bin(L) when is_list(L) ->
    unicode:characters_to_binary(L);
bin(B) when is_binary(B) ->
    B.

-spec matches(emqx_types:clientinfo(), action(), emqx_types:topic(), [rule()]) ->
    {matched, allow} | {matched, deny} | nomatch.
matches(_Client, _Action, _Topic, []) ->
    nomatch;
matches(Client, Action, Topic, [{Permission, WhoCond, ActionCond, TopicCond} | Tail]) ->
    case match(Client, Action, Topic, {Permission, WhoCond, ActionCond, TopicCond}) of
        nomatch -> matches(Client, Action, Topic, Tail);
        Matched -> Matched
    end.

-spec match(emqx_types:clientinfo(), action(), emqx_types:topic(), rule()) ->
    {matched, allow} | {matched, deny} | nomatch.
match(Client, Action, Topic, {Permission, WhoCond, ActionCond, TopicCond}) ->
    case
        match_action(Action, ActionCond) andalso
            match_who(Client, WhoCond) andalso
            match_topics(Client, Topic, TopicCond)
    of
        true -> {matched, Permission};
        _ -> nomatch
    end.

-spec match_action(action(), action_condition()) -> boolean().
match_action(#{action_type := publish}, PubSubCond) when is_atom(PubSubCond) ->
    match_pubsub(publish, PubSubCond);
match_action(
    #{action_type := publish, qos := QoS, retain := Retain}, #{
        action_type := publish, qos := QoSCond, retain := RetainCond
    }
) ->
    match_qos(QoS, QoSCond) andalso match_retain(Retain, RetainCond);
match_action(#{action_type := publish, qos := QoS, retain := Retain}, #{
    action_type := all, qos := QoSCond, retain := RetainCond
}) ->
    match_qos(QoS, QoSCond) andalso match_retain(Retain, RetainCond);
match_action(#{action_type := subscribe}, PubSubCond) when is_atom(PubSubCond) ->
    match_pubsub(subscribe, PubSubCond);
match_action(#{action_type := subscribe, qos := QoS}, #{action_type := subscribe, qos := QoSCond}) ->
    match_qos(QoS, QoSCond);
match_action(#{action_type := subscribe, qos := QoS}, #{action_type := all, qos := QoSCond}) ->
    match_qos(QoS, QoSCond);
match_action(_, PubSubCond) ->
    true = is_pubsub_cond(PubSubCond),
    false.

is_pubsub_cond(publish) ->
    true;
is_pubsub_cond(subscribe) ->
    true;
is_pubsub_cond(#{action_type := A}) ->
    is_pubsub_cond(A).

match_pubsub(publish, publish) -> true;
match_pubsub(subscribe, subscribe) -> true;
match_pubsub(_, all) -> true;
match_pubsub(_, _) -> false.

match_qos(QoS, QoSs) -> lists:member(QoS, QoSs).

match_retain(_, all) -> true;
match_retain(Retain, Retain) when is_boolean(Retain) -> true;
match_retain(_, _) -> false.

match_who(_, all) ->
    true;
match_who(#{username := undefined}, {username, _}) ->
    false;
match_who(#{username := Username}, {username, {eq, Username}}) ->
    true;
match_who(#{username := Username}, {username, ?RE_PATTERN = MP}) ->
    is_re_match(Username, MP);
match_who(#{clientid := Clientid}, {clientid, {eq, Clientid}}) ->
    true;
match_who(#{clientid := Clientid}, {clientid, ?RE_PATTERN = MP}) ->
    is_re_match(Clientid, MP);
match_who(#{client_attrs := Attrs}, {client_attr, Name, {eq, Value}}) ->
    maps:get(Name, Attrs, undefined) =:= Value;
match_who(#{client_attrs := Attrs}, {client_attr, Name, ?RE_PATTERN = MP}) ->
    Value = maps:get(Name, Attrs, undefined),
    is_binary(Value) andalso is_re_match(Value, MP);
match_who(#{zone := Zone}, {zone, {eq, Zone1}}) ->
    Zone =:= Zone1 orelse bin(Zone) =:= bin(Zone1);
match_who(#{zone := Zone}, {zone, ?RE_PATTERN = MP}) ->
    is_re_match(Zone, MP);
match_who(#{listener := Listener}, {listener, {eq, Listener1}}) ->
    Listener =:= Listener1 orelse bin(Listener) =:= bin(Listener1);
match_who(#{listener := Listener}, {listener, ?RE_PATTERN = MP}) ->
    is_re_match(Listener, MP);
match_who(#{peerhost := undefined}, {ipaddr, _CIDR}) ->
    false;
match_who(#{peerhost := IpAddress}, {ipaddr, CIDR}) ->
    esockd_cidr:match(IpAddress, CIDR);
match_who(#{peerhost := undefined}, {ipaddrs, _CIDR}) ->
    false;
match_who(#{peerhost := IpAddress}, {ipaddrs, CIDRs}) ->
    lists:any(
        fun(CIDR) ->
            esockd_cidr:match(IpAddress, CIDR)
        end,
        CIDRs
    );
match_who(ClientInfo, {'and', Principals}) when is_list(Principals) ->
    lists:foldl(
        fun(Principal, Permission) ->
            Permission andalso match_who(ClientInfo, Principal)
        end,
        true,
        Principals
    );
match_who(ClientInfo, {'or', Principals}) when is_list(Principals) ->
    lists:foldl(
        fun(Principal, Permission) ->
            Permission orelse match_who(ClientInfo, Principal)
        end,
        false,
        Principals
    );
match_who(_, _) ->
    false.

is_re_match(Value, Pattern) ->
    case re:run(bin(Value), Pattern) of
        {match, _} -> true;
        _ -> false
    end.

match_topics(_ClientInfo, _Topic, []) ->
    false;
match_topics(_ClientInfo, _Topic, [?ALL_TOPICS | _Filters]) ->
    true;
match_topics(ClientInfo, Topic, [{pattern, PatternFilter} | Filters]) ->
    TopicFilter = render_topic(PatternFilter, ClientInfo),
    (is_binary(TopicFilter) andalso
        match_topic(emqx_topic:words(Topic), emqx_topic:words(TopicFilter))) orelse
        match_topics(ClientInfo, Topic, Filters);
match_topics(ClientInfo, Topic, [TopicFilter | Filters]) ->
    match_topic(emqx_topic:words(Topic), TopicFilter) orelse
        match_topics(ClientInfo, Topic, Filters).

match_topic(Topic, {'eq', TopicFilter}) ->
    Topic =:= TopicFilter;
match_topic(Topic, TopicFilter) ->
    emqx_topic:match(Topic, TopicFilter).

render_topic(Topic, ClientInfo) ->
    try
        bin(emqx_auth_template:render_strict(Topic, ClientInfo))
    catch
        error:Reason ->
            ?SLOG(debug, #{
                msg => "failed_to_render_topic_template",
                template => Topic,
                reason => Reason
            }),
            error
    end.<|MERGE_RESOLUTION|>--- conflicted
+++ resolved
@@ -178,16 +178,10 @@
         value => BadRule
     }).
 
-<<<<<<< HEAD
-=======
+-define(IS_ACTION_WITH_RETAIN(Action), (Action =:= publish orelse Action =:= all)).
+
 compile_action(all) ->
     all;
-compile_action(Action) ->
-    compile_action(emqx_authz:feature_available(rich_actions), Action).
-
->>>>>>> 44146203
--define(IS_ACTION_WITH_RETAIN(Action), (Action =:= publish orelse Action =:= all)).
-
 compile_action(subscribe) ->
     subscribe;
 compile_action(Action) when ?IS_ACTION_WITH_RETAIN(Action) ->

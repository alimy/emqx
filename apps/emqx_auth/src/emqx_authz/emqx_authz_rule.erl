%%--------------------------------------------------------------------
%% Copyright (c) 2020-2024 EMQ Technologies Co., Ltd. All Rights Reserved.
%%
%% Licensed under the Apache License, Version 2.0 (the "License");
%% you may not use this file except in compliance with the License.
%% You may obtain a copy of the License at
%%
%%     http://www.apache.org/licenses/LICENSE-2.0
%%
%% Unless required by applicable law or agreed to in writing, software
%% distributed under the License is distributed on an "AS IS" BASIS,
%% WITHOUT WARRANTIES OR CONDITIONS OF ANY KIND, either express or implied.
%% See the License for the specific language governing permissions and
%% limitations under the License.
%%--------------------------------------------------------------------

-module(emqx_authz_rule).

-ifdef(TEST).
-compile(export_all).
-compile(nowarn_export_all).
-endif.

%% APIs
-export([
    match/4,
    matches/4,
    compile/1,
    compile/4
]).

-include_lib("emqx/include/logger.hrl").
-include_lib("emqx/include/emqx_placeholder.hrl").
-include("emqx_authz.hrl").

%%--------------------------------------------------------------------
%% "condition" types describe compiled rules used internally for matching
%%--------------------------------------------------------------------

-type permission_resolution() :: allow | deny.

-type who_condition() ::
    ipaddress()
    | username()
    | clientid()
    | {'and', [ipaddress() | username() | clientid()]}
    | {'or', [ipaddress() | username() | clientid()]}
    | all.
-type ipaddress() ::
    {ipaddr, esockd_cidr:cidr_string()}
    | {ipaddrs, list(esockd_cidr:cidr_string())}.
-type username() :: {username, binary()}.
-type clientid() :: {clientid, binary()}.

-type action_condition() ::
    subscribe
    | publish
    | #{action_type := subscribe, qos := qos_condition()}
    | #{action_type := publish | all, qos := qos_condition(), retain := retain_condition()}
    | all.
-type qos_condition() :: [qos()].
-type retain_condition() :: retain() | all.

-type topic_condition() :: list(emqx_types:topic() | {eq, emqx_types:topic()}).

-type rule() :: {permission_resolution(), who_condition(), action_condition(), topic_condition()}.

-export_type([
    permission_resolution/0,
    action_condition/0,
    topic_condition/0
]).

%%--------------------------------------------------------------------
%% `action()` type describes client's actions that are mached
%% against the compiled "condition" rules
%%--------------------------------------------------------------------

-type qos() :: emqx_types:qos().
-type retain() :: boolean().
-type action() ::
    #{action_type := subscribe, qos := qos()}
    | #{action_type := publish, qos := qos(), retain := retain()}.

<<<<<<< HEAD
-export_type([action/0, qos/0, retain/0]).

%%--------------------------------------------------------------------
%% "precompiled" types describe rule DSL that is used in "acl.conf" file
%% to describe rules. Also, rules extracted from external sources
%% like database, etc. are preprocessed into these types first
%%--------------------------------------------------------------------

-type permission_resolution_precompile() :: permission_resolution().

-type who_precompile() :: who_condition().

-type subscribe_option_precompile() :: {qos, qos() | [qos()]}.
-type publish_option_precompile() :: {qos, qos() | [qos()]} | {retain, retain_condition()}.
=======
-export_type([
    permission/0,
    who_condition/0,
    action_condition/0,
    topic_condition/0,
    rule/0
]).
>>>>>>> 66970358

-type action_precompile() ::
    subscribe
    | {subscribe, [subscribe_option_precompile()]}
    | publish
    | {publish, [publish_option_precompile()]}
    | all
    | {all, [publish_option_precompile()]}.

%% besides exact `topic_condition()` we also accept `<<"eq ...">>` and `"eq ..."`
%% as precompiled topic conditions
-type topic_precompile() :: topic_condition() | binary() | string().

-type rule_precompile() :: {
    permission_resolution_precompile(), who_condition(), action_precompile(), [topic_precompile()]
}.

-export_type([
    permission_resolution_precompile/0,
    action_precompile/0,
    topic_precompile/0,
    rule_precompile/0
]).

-define(IS_PERMISSION(Permission), (Permission =:= allow orelse Permission =:= deny)).
-define(ALLOWED_VARS, [?VAR_USERNAME, ?VAR_CLIENTID, ?VAR_NS_CLIENT_ATTRS]).

-spec compile(permission_resolution_precompile(), who_precompile(), action_precompile(), [
    topic_precompile()
]) -> rule().
compile(Permission, Who, Action, TopicFilters) ->
    compile({Permission, Who, Action, TopicFilters}).

-spec compile({permission_resolution_precompile(), all} | rule_precompile()) -> rule().
compile({Permission, all}) when
    ?IS_PERMISSION(Permission)
->
    {Permission, all, all, [compile_topic(<<"#">>)]};
compile({Permission, Who, Action, TopicFilters}) when
    ?IS_PERMISSION(Permission) andalso is_list(TopicFilters)
->
    {Permission, compile_who(Who), compile_action(Action), [
        compile_topic(Topic)
     || Topic <- TopicFilters
    ]};
compile({Permission, _Who, _Action, _TopicFilter}) when not ?IS_PERMISSION(Permission) ->
    throw(#{
        reason => invalid_authorization_permission,
        value => Permission
    });
compile(BadRule) ->
    throw(#{
        reason => invalid_authorization_rule,
        value => BadRule
    }).

compile_action(Action) ->
    compile_action(emqx_authz:feature_available(rich_actions), Action).

-define(IS_ACTION_WITH_RETAIN(Action), (Action =:= publish orelse Action =:= all)).

compile_action(_RichActionsOn, subscribe) ->
    subscribe;
compile_action(_RichActionsOn, Action) when ?IS_ACTION_WITH_RETAIN(Action) ->
    Action;
compile_action(true = _RichActionsOn, {subscribe, Opts}) when is_list(Opts) ->
    #{
        action_type => subscribe,
        qos => qos_from_opts(Opts)
    };
compile_action(true = _RichActionsOn, {Action, Opts}) when
    ?IS_ACTION_WITH_RETAIN(Action) andalso is_list(Opts)
->
    #{
        action_type => Action,
        qos => qos_from_opts(Opts),
        retain => retain_from_opts(Opts)
    };
compile_action(_RichActionsOn, Action) ->
    throw(#{
        reason => invalid_authorization_action,
        value => Action
    }).

qos_from_opts(Opts) ->
    try
        case proplists:get_all_values(qos, Opts) of
            [] ->
                ?DEFAULT_RULE_QOS;
            QoSs ->
                lists:flatmap(
                    fun
                        (QoS) when is_integer(QoS) ->
                            [validate_qos(QoS)];
                        (QoS) when is_list(QoS) ->
                            lists:map(fun validate_qos/1, QoS)
                    end,
                    QoSs
                )
        end
    catch
        {bad_qos, QoS} ->
            throw(#{
                reason => invalid_authorization_qos,
                qos => QoS
            })
    end.

validate_qos(QoS) when is_integer(QoS), QoS >= 0, QoS =< 2 ->
    QoS;
validate_qos(QoS) ->
    throw({bad_qos, QoS}).

retain_from_opts(Opts) ->
    case proplists:get_value(retain, Opts, ?DEFAULT_RULE_RETAIN) of
        all ->
            all;
        Retain when is_boolean(Retain) ->
            Retain;
        Value ->
            throw(#{
                reason => invalid_authorization_retain,
                value => Value
            })
    end.

compile_who(all) ->
    all;
compile_who({user, Username}) ->
    compile_who({username, Username});
compile_who({username, {re, Username}}) ->
    {ok, MP} = re:compile(bin(Username)),
    {username, MP};
compile_who({username, Username}) ->
    {username, {eq, bin(Username)}};
compile_who({client, Clientid}) ->
    compile_who({clientid, Clientid});
compile_who({clientid, {re, Clientid}}) ->
    {ok, MP} = re:compile(bin(Clientid)),
    {clientid, MP};
compile_who({clientid, Clientid}) ->
    {clientid, {eq, bin(Clientid)}};
compile_who({ipaddr, CIDR}) ->
    {ipaddr, esockd_cidr:parse(CIDR, true)};
compile_who({ipaddrs, CIDRs}) ->
    {ipaddrs, lists:map(fun(CIDR) -> esockd_cidr:parse(CIDR, true) end, CIDRs)};
compile_who({'and', L}) when is_list(L) ->
    {'and', [compile_who(Who) || Who <- L]};
compile_who({'or', L}) when is_list(L) ->
    {'or', [compile_who(Who) || Who <- L]};
compile_who(Who) ->
    throw(#{
        reason => invalid_client_match_condition,
        identifier => Who
    }).

compile_topic("eq " ++ Topic) ->
    {eq, emqx_topic:words(bin(Topic))};
compile_topic(<<"eq ", Topic/binary>>) ->
    {eq, emqx_topic:words(Topic)};
compile_topic({eq, Topic}) ->
    {eq, emqx_topic:words(bin(Topic))};
compile_topic(Topic) ->
    Template = emqx_auth_utils:parse_str(Topic, ?ALLOWED_VARS),
    case emqx_template:is_const(Template) of
        true -> emqx_topic:words(bin(Topic));
        false -> {pattern, Template}
    end.

bin(L) when is_list(L) ->
    unicode:characters_to_binary(L);
bin(B) when is_binary(B) ->
    B.

-spec matches(emqx_types:clientinfo(), action(), emqx_types:topic(), [rule()]) ->
    {matched, allow} | {matched, deny} | nomatch.
matches(_Client, _Action, _Topic, []) ->
    nomatch;
matches(Client, Action, Topic, [{Permission, WhoCond, ActionCond, TopicCond} | Tail]) ->
    case match(Client, Action, Topic, {Permission, WhoCond, ActionCond, TopicCond}) of
        nomatch -> matches(Client, Action, Topic, Tail);
        Matched -> Matched
    end.

-spec match(emqx_types:clientinfo(), action(), emqx_types:topic(), rule()) ->
    {matched, allow} | {matched, deny} | nomatch.
match(Client, Action, Topic, {Permission, WhoCond, ActionCond, TopicCond}) ->
    case
        match_action(Action, ActionCond) andalso
            match_who(Client, WhoCond) andalso
            match_topics(Client, Topic, TopicCond)
    of
        true -> {matched, Permission};
        _ -> nomatch
    end.

-spec match_action(action(), action_condition()) -> boolean().
match_action(#{action_type := publish}, PubSubCond) when is_atom(PubSubCond) ->
    match_pubsub(publish, PubSubCond);
match_action(
    #{action_type := publish, qos := QoS, retain := Retain}, #{
        action_type := publish, qos := QoSCond, retain := RetainCond
    }
) ->
    match_qos(QoS, QoSCond) andalso match_retain(Retain, RetainCond);
match_action(#{action_type := publish, qos := QoS, retain := Retain}, #{
    action_type := all, qos := QoSCond, retain := RetainCond
}) ->
    match_qos(QoS, QoSCond) andalso match_retain(Retain, RetainCond);
match_action(#{action_type := subscribe}, PubSubCond) when is_atom(PubSubCond) ->
    match_pubsub(subscribe, PubSubCond);
match_action(#{action_type := subscribe, qos := QoS}, #{action_type := subscribe, qos := QoSCond}) ->
    match_qos(QoS, QoSCond);
match_action(#{action_type := subscribe, qos := QoS}, #{action_type := all, qos := QoSCond}) ->
    match_qos(QoS, QoSCond);
match_action(_, PubSubCond) ->
    true = is_pubsub_cond(PubSubCond),
    false.

is_pubsub_cond(publish) ->
    true;
is_pubsub_cond(subscribe) ->
    true;
is_pubsub_cond(#{action_type := A}) ->
    is_pubsub_cond(A).

match_pubsub(publish, publish) -> true;
match_pubsub(subscribe, subscribe) -> true;
match_pubsub(_, all) -> true;
match_pubsub(_, _) -> false.

match_qos(QoS, QoSs) -> lists:member(QoS, QoSs).

match_retain(_, all) -> true;
match_retain(Retain, Retain) when is_boolean(Retain) -> true;
match_retain(_, _) -> false.

match_who(_, all) ->
    true;
match_who(#{username := undefined}, {username, _}) ->
    false;
match_who(#{username := Username}, {username, {eq, Username}}) ->
    true;
match_who(#{username := Username}, {username, {re_pattern, _, _, _, _} = MP}) ->
    case re:run(Username, MP) of
        {match, _} -> true;
        _ -> false
    end;
match_who(#{clientid := Clientid}, {clientid, {eq, Clientid}}) ->
    true;
match_who(#{clientid := Clientid}, {clientid, {re_pattern, _, _, _, _} = MP}) ->
    case re:run(Clientid, MP) of
        {match, _} -> true;
        _ -> false
    end;
match_who(#{peerhost := undefined}, {ipaddr, _CIDR}) ->
    false;
match_who(#{peerhost := IpAddress}, {ipaddr, CIDR}) ->
    esockd_cidr:match(IpAddress, CIDR);
match_who(#{peerhost := undefined}, {ipaddrs, _CIDR}) ->
    false;
match_who(#{peerhost := IpAddress}, {ipaddrs, CIDRs}) ->
    lists:any(
        fun(CIDR) ->
            esockd_cidr:match(IpAddress, CIDR)
        end,
        CIDRs
    );
match_who(ClientInfo, {'and', Principals}) when is_list(Principals) ->
    lists:foldl(
        fun(Principal, Permission) ->
            Permission andalso match_who(ClientInfo, Principal)
        end,
        true,
        Principals
    );
match_who(ClientInfo, {'or', Principals}) when is_list(Principals) ->
    lists:foldl(
        fun(Principal, Permission) ->
            Permission orelse match_who(ClientInfo, Principal)
        end,
        false,
        Principals
    );
match_who(_, _) ->
    false.

match_topics(_ClientInfo, _Topic, []) ->
    false;
match_topics(ClientInfo, Topic, [{pattern, PatternFilter} | Filters]) ->
    TopicFilter = render_topic(PatternFilter, ClientInfo),
    (is_binary(TopicFilter) andalso
        match_topic(emqx_topic:words(Topic), emqx_topic:words(TopicFilter))) orelse
        match_topics(ClientInfo, Topic, Filters);
match_topics(ClientInfo, Topic, [TopicFilter | Filters]) ->
    match_topic(emqx_topic:words(Topic), TopicFilter) orelse
        match_topics(ClientInfo, Topic, Filters).

match_topic(Topic, {'eq', TopicFilter}) ->
    Topic =:= TopicFilter;
match_topic(Topic, TopicFilter) ->
    emqx_topic:match(Topic, TopicFilter).

render_topic(Topic, ClientInfo) ->
    try
        bin(emqx_template:render_strict(Topic, ClientInfo))
    catch
        error:Reason ->
            ?SLOG(debug, #{
                msg => "failed_to_render_topic_template",
                template => Topic,
                reason => Reason
            }),
            error
    end.<|MERGE_RESOLUTION|>--- conflicted
+++ resolved
@@ -68,7 +68,8 @@
 -export_type([
     permission_resolution/0,
     action_condition/0,
-    topic_condition/0
+    topic_condition/0,
+    rule/0
 ]).
 
 %%--------------------------------------------------------------------
@@ -82,7 +83,6 @@
     #{action_type := subscribe, qos := qos()}
     | #{action_type := publish, qos := qos(), retain := retain()}.
 
-<<<<<<< HEAD
 -export_type([action/0, qos/0, retain/0]).
 
 %%--------------------------------------------------------------------
@@ -97,15 +97,6 @@
 
 -type subscribe_option_precompile() :: {qos, qos() | [qos()]}.
 -type publish_option_precompile() :: {qos, qos() | [qos()]} | {retain, retain_condition()}.
-=======
--export_type([
-    permission/0,
-    who_condition/0,
-    action_condition/0,
-    topic_condition/0,
-    rule/0
-]).
->>>>>>> 66970358
 
 -type action_precompile() ::
     subscribe

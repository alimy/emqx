%% -*- mode: erlang -*-
{application, emqx_exhook,
 [{description, "EMQ X Extension for Hook"},
<<<<<<< HEAD
  {vsn, "4.3.6"},
=======
  {vsn, "4.4.1"},
>>>>>>> 23ed3740
  {modules, []},
  {registered, []},
  {mod, {emqx_exhook_app, []}},
  {applications, [kernel,stdlib,grpc]},
  {env,[]},
  {licenses, ["Apache-2.0"]},
  {maintainers, ["EMQ X Team <contact@emqx.io>"]},
  {links, [{"Homepage", "https://emqx.io/"}]}
 ]}.<|MERGE_RESOLUTION|>--- conflicted
+++ resolved
@@ -1,11 +1,7 @@
 %% -*- mode: erlang -*-
 {application, emqx_exhook,
  [{description, "EMQ X Extension for Hook"},
-<<<<<<< HEAD
-  {vsn, "4.3.6"},
-=======
-  {vsn, "4.4.1"},
->>>>>>> 23ed3740
+  {vsn, "4.4.2"},
   {modules, []},
   {registered, []},
   {mod, {emqx_exhook_app, []}},

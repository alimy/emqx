--- conflicted
+++ resolved
@@ -75,13 +75,8 @@
 
 -export_type([server/0]).
 
-<<<<<<< HEAD
--dialyzer({nowarn_function, [inc_metrics/2]}).
-
 -elvis([{elvis_style, dont_repeat_yourself, disable}]).
 
-=======
->>>>>>> f2f14573
 %%--------------------------------------------------------------------
 %% Load/Unload APIs
 %%--------------------------------------------------------------------
@@ -259,13 +254,6 @@
     end.
 
 %% @private
-<<<<<<< HEAD
-inc_metrics(IncFun, Name) when is_function(IncFun) ->
-    %% BACKW: e4.2.0-e4.2.2
-    {env, [Prefix | _]} = erlang:fun_info(IncFun, env),
-    inc_metrics(Prefix, Name);
-=======
->>>>>>> f2f14573
 inc_metrics(Prefix, Name) when is_list(Prefix) ->
     emqx_metrics:inc(list_to_atom(Prefix ++ atom_to_list(Name))).
 

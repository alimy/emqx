--- conflicted
+++ resolved
@@ -344,18 +344,13 @@
             return_all => true
         })
     of
-<<<<<<< HEAD
         {ok, {{_, 201, _}, _, Body}} ->
             #{<<"type">> := Type0, <<"name">> := Name} = Params,
             Type = emqx_action_info:bridge_v1_type_to_action_type(Type0),
             _ = emqx_bridge_v2_testlib:kickoff_action_health_check(Type, Name),
-            {ok, emqx_utils_json:decode(Body, [return_maps])};
+            {ok, emqx_utils_json:decode(Body)};
         Error ->
             Error
-=======
-        {ok, {{_, 201, _}, _, Body}} -> {ok, emqx_utils_json:decode(Body)};
-        Error -> Error
->>>>>>> 36938f40
     end.
 
 clear_db(Config) ->

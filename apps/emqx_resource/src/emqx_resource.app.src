--- conflicted
+++ resolved
@@ -1,11 +1,7 @@
 %% -*- mode: erlang -*-
 {application, emqx_resource, [
     {description, "Manager for all external resources"},
-<<<<<<< HEAD
-    {vsn, "0.1.40"},
-=======
     {vsn, "0.2.0"},
->>>>>>> 70a0671e
     {registered, []},
     {mod, {emqx_resource_app, []}},
     {applications, [

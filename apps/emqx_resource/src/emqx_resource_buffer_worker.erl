%%--------------------------------------------------------------------
%% Copyright (c) 2020-2025 EMQ Technologies Co., Ltd. All Rights Reserved.
%%--------------------------------------------------------------------

%% This module implements async message sending, disk message queuing,
%%  and message batching using ReplayQ.

-module(emqx_resource_buffer_worker).

-feature(maybe_expr, enable).

-include("emqx_resource_runtime.hrl").
-include("emqx_resource_errors.hrl").
-include("emqx_resource_buffer_worker_internal.hrl").
-include_lib("emqx/include/logger.hrl").
-include_lib("stdlib/include/ms_transform.hrl").
-include_lib("snabbkaffe/include/snabbkaffe.hrl").
-include_lib("hocon/include/hocon.hrl").

-behaviour(gen_statem).

-export([
    start_link/3,
    sync_query/3,
    async_query/3,
    block/1,
    resume/1,
    flush_worker/1
]).

-export([
    simple_sync_query/2,
    simple_sync_query/3,
    simple_async_query/3,
    simple_sync_internal_buffer_query/3,
    simple_async_internal_buffer_query/3
]).

-export([
    callback_mode/0,
    init/1,
    terminate/2,
    code_change/3
]).

-export([running/3, blocked/3]).

-export([queue_item_marshaller/1, estimate_size/1]).

-export([
    handle_async_reply/2,
    handle_async_batch_reply/2,
    reply_call/2,
    reply_call_internal_buffer/3,
    handle_async_internal_buffer_reply/2
]).

%% Internal exports for `emqx_resource`.
-export([unhealthy_target_maybe_trigger_fallback_actions/5]).

-export([clear_disk_queue_dir/2]).

-elvis([{elvis_style, dont_repeat_yourself, disable}]).

-define(COLLECT_REQ_LIMIT, 1000).
-define(SEND_REQ(FROM, REQUEST), {'$send_req', FROM, REQUEST}).
-define(SIMPLE_QUERY(FROM, REQUEST, REQ_CONTEXT, TRACE_CTX),
    ?QUERY(FROM, REQUEST, false, infinity, REQ_CONTEXT, TRACE_CTX)
).
-define(REPLY(FROM, SENT, RESULT, REQ_CONTEXT, TRACE_CTX),
    {reply, FROM, SENT, RESULT, REQ_CONTEXT, TRACE_CTX}
).
-define(INFLIGHT_ITEM(Ref, BatchOrQuery, IsRetriable, AsyncWorkerMRef),
    {Ref, BatchOrQuery, IsRetriable, AsyncWorkerMRef}
).
-define(ITEM_IDX, 2).
-define(RETRY_IDX, 3).
-define(WORKER_MREF_IDX, 4).

-define(is_fallback, is_fallback).
-define(fallback_actions, fallback_actions).
-define(queries, queries).
-define(internal_buffer, internal_buffer).
-define(reply_to, reply_to).
-define(result, result).

-define(NO_INFLIGHT, []).
-define(NO_INDEX, []).
-define(NO_REQ_REF, []).
-define(NO_BUFFER_WORKER, []).
-define(IS_BYPASS(Mode),
    (Mode =:= simple_sync_internal_buffer orelse Mode =:= simple_async_internal_buffer)
).

-type id() :: binary().
-type index() :: pos_integer().
-type expire_at() :: infinity | integer().
-type trace_context() :: map() | undefined.
-type request_context() :: #{
    ?is_fallback => boolean(),
    ?fallback_actions => [#{type := _, name := _}],
    ?reply_to => reply_fun()
}.
-type reply_caller_context() :: #{
    ?result := term(),
    ?is_fallback => boolean(),
    ?fallback_actions => [#{type := _, name := _}]
}.
-type queue_query() :: ?QUERY(
    reply_fun(),
    request(),
    HasBeenSent :: boolean(),
    expire_at(),
    ReqContext :: request_context(),
    TraceCtx :: trace_context()
).
-type request() :: term().
-type request_from() :: undefined | gen_statem:from().
-type query_result_decision() :: ?ack | ?nack.
-type query_result_context() :: #{?queries := [queue_query()]}.
-type query_result_side_effect() :: fun((query_result_context()) -> ok).
-type query_result_pure() :: {query_result_decision(), query_result_side_effect(), counters()}.
-type timeout_ms() :: emqx_schema:timeout_duration_ms().
-type request_ttl() :: emqx_schema:timeout_duration_ms().
-type health_check_interval() :: pos_integer().
-type state() :: blocked | running.
-type inflight_key() :: integer().
-type counters() :: #{
    dropped_expired => non_neg_integer(),
    dropped_queue_full => non_neg_integer(),
    dropped_resource_not_found => non_neg_integer(),
    dropped_resource_stopped => non_neg_integer(),
    success => non_neg_integer(),
    failed => non_neg_integer(),
    retried_success => non_neg_integer(),
    retried_failed => non_neg_integer()
}.
-type inflight_table() :: ets:tid().
-type data() :: #{
    id := id(),
    index := index(),
    inflight_tid := inflight_table(),
    async_workers := #{pid() => reference()},
    batch_size := pos_integer(),
    batch_time := timeout_ms(),
    counters := counters(),
    metrics_flush_interval := timeout_ms(),
    queue := replayq:q(),
    resume_interval := timeout_ms(),
    tref := undefined | {reference(), reference()},
    metrics_tref := undefined | {reference(), reference()}
}.
-type minimized_queue_query() :: queue_query().
-type async_reply_context() :: #{
    buffer_worker := pid() | ?NO_BUFFER_WORKER,
    resource_id := id(),
    worker_index := index(),
    inflight_tid := inflight_table() | ?NO_INFLIGHT,
    request_ref := reference(),
    simple_query := boolean(),
    min_query := minimized_queue_query()
}.

-record(query, {request :: request(), query_opts :: query_opts()}).

callback_mode() -> [state_functions, state_enter].

start_link(Id, Index, Opts) ->
    gen_statem:start_link(?MODULE, {Id, Index, Opts}, []).

-spec sync_query(id(), request(), query_opts()) -> Result :: term().
sync_query(Id, Request, Opts0) ->
    ?tp(sync_query, #{id => Id, request => Request, query_opts => Opts0}),
    Opts1 = ensure_timeout_query_opts(Opts0, sync),
    Opts = ensure_expire_at(Opts1),
    PickKey = maps:get(pick_key, Opts, self()),
    Timeout = maps:get(timeout, Opts),
    emqx_resource_metrics:matched_inc(Id),
    pick_call(Id, PickKey, #query{request = Request, query_opts = Opts}, Timeout).

-spec async_query(id(), request(), query_opts()) -> ok | {error, term()}.
async_query(Id, Request, Opts0) ->
    ?tp(async_query, #{id => Id, request => Request, query_opts => Opts0}),
    Opts1 = ensure_timeout_query_opts(Opts0, async),
    Opts = ensure_expire_at(Opts1),
    PickKey = maps:get(pick_key, Opts, self()),
    emqx_resource_metrics:matched_inc(Id),
    pick_cast(Id, PickKey, #query{request = Request, query_opts = Opts}).

%% simple query the resource without batching and queuing.
-spec simple_sync_query(id(), request()) -> term().
simple_sync_query(Id, Request) ->
    simple_sync_query(Id, Request, #{}).

-spec simple_sync_query(id(), request(), query_opts()) -> term().
simple_sync_query(Id, Request, QueryOpts0) ->
    %% Note: since calling this function implies in bypassing the
    %% buffer workers, and each buffer worker index is used when
    %% collecting gauge metrics, we use this dummy index.  If this
    %% call ends up calling buffering functions, that's a bug and
    %% would mess up the metrics anyway.  `undefined' is ignored by
    %% `emqx_resource_metrics:*_shift/3'.
    ?tp(simple_sync_query, #{id => Id, request => Request}),
    QueryOpts = maps:merge(simple_sync_query_opts(), QueryOpts0),
    emqx_resource_metrics:matched_inc(Id),
    ReplyTo = maps:get(reply_to, QueryOpts0, undefined),
    RequestContext = request_context(QueryOpts0),
    TraceCtx = maps:get(trace_ctx, QueryOpts0, undefined),
    Query = ?SIMPLE_QUERY(ReplyTo, Request, RequestContext, TraceCtx),
    Result = call_query(
        force_sync,
        Id,
        ?NO_INDEX,
        ?NO_REQ_REF,
        Query,
        QueryOpts
    ),
    _ = handle_simple_query_result(Id, Query, Result, _HasBeenSent = false),
    Result.

%% simple async-query the resource without batching and queuing.
-spec simple_async_query(id(), request(), query_opts()) -> term().
simple_async_query(Id, Request, QueryOpts0) ->
    ?tp(simple_async_query, #{id => Id, request => Request, query_opts => QueryOpts0}),
    QueryOpts = maps:merge(simple_async_query_opts(), QueryOpts0),
    emqx_resource_metrics:matched_inc(Id),
    ReplyTo = maps:get(reply_to, QueryOpts0, undefined),
    RequestContext = request_context(QueryOpts0),
    TraceCtx = maps:get(trace_ctx, QueryOpts0, undefined),
    Query = ?SIMPLE_QUERY(ReplyTo, Request, RequestContext, TraceCtx),
    Result = call_query(async_if_possible, Id, ?NO_INDEX, ?NO_REQ_REF, Query, QueryOpts),
    _ = handle_simple_query_result(Id, Query, Result, _HasBeenSent = false),
    Result.

%% Special function used by actions that handle buffering internally (e.g.: Kafka and Pulsar).
-spec simple_async_internal_buffer_query(id(), request(), query_opts()) -> term().
simple_async_internal_buffer_query(Id, Request, QueryOpts0) ->
    ?tp(simple_async_internal_buffer_query, #{
        id => Id, request => Request, query_opts => QueryOpts0
    }),
    QueryOpts = QueryOpts0#{?internal_buffer => true},
    simple_async_query(Id, Request, QueryOpts).

%% This is a hack to handle cases where the underlying connector has internal buffering
%% (e.g.: Kafka and Pulsar producers).  Since the message may be inernally retried at a
%% later time, we can't bump metrics immediatelly if the return value is not a success
%% (e.g.: if the call timed out, but the message was enqueued nevertheless).
-spec simple_sync_internal_buffer_query(id(), request(), query_opts()) -> term().
simple_sync_internal_buffer_query(Id, Request, QueryOpts0) ->
    ?tp(simple_sync_internal_buffer_query, #{id => Id, request => Request, query_opts => QueryOpts0}),
    ReplyAlias = alias([reply]),
    try
        MaybeReplyTo = maps:get(reply_to, QueryOpts0, undefined),
        QueryOpts1 = QueryOpts0#{
            reply_to => {fun ?MODULE:reply_call_internal_buffer/3, [ReplyAlias, MaybeReplyTo]}
        },
        QueryOpts = #{timeout := Timeout} = maps:merge(simple_sync_query_opts(), QueryOpts1),
        case simple_async_internal_buffer_query(Id, Request, QueryOpts) of
            {error, _} = Error ->
                ?tp("resource_simple_sync_internal_buffer_query_error", #{
                    id => Id, request => Request
                }),
                Error;
            {async_return, {error, _} = Error} ->
                Error;
            {async_return, {ok, _Pid}} ->
                %% TODO: monitor pid
                receive
                    {ReplyAlias, Response} ->
                        Response
                after Timeout ->
                    _ = unalias(ReplyAlias),
                    receive
                        {ReplyAlias, Response} ->
                            Response
                    after 0 ->
                        ?tp("resource_simple_sync_internal_buffer_query_timeout", #{
                            id => Id, request => Request
                        }),
                        {error, timeout}
                    end
                end
        end
    after
        _ = unalias(ReplyAlias),
        receive
            {ReplyAlias, _Response} ->
                %% stale response
                ok
        after 0 ->
            ok
        end
    end.

simple_sync_query_opts() ->
    %% Default `resource_opts.resource_ttl' is 45 seconds, so we use the same default
    %% value here to match that.  No need to set `expire_at', since there's no queuing
    %% involved.
    #{simple_query => true, timeout => 45_000}.

simple_async_query_opts() ->
    %% No need to define `expire_at' nor `timeout', since there's no queuing involved in
    %% simple queries.
    #{simple_query => true}.

-spec block(pid()) -> ok.
block(ServerRef) ->
    gen_statem:cast(ServerRef, block).

-spec resume(pid()) -> ok.
resume(ServerRef) ->
    gen_statem:cast(ServerRef, resume).

-spec flush_worker(pid()) -> ok.
flush_worker(ServerRef) ->
    gen_statem:cast(ServerRef, flush).

-spec init({id(), pos_integer(), map()}) -> gen_statem:init_result(state(), data()).
init({Id, Index, Opts}) ->
    process_flag(trap_exit, true),
    true = gproc_pool:connect_worker(Id, {Id, Index}),
    BatchSize = maps:get(batch_size, Opts, ?DEFAULT_BATCH_SIZE),
    QueueOpts = replayq_opts(Id, Index, Opts),
    Queue = replayq:open(QueueOpts),
    emqx_resource_metrics:queuing_set(Id, Index, queue_count(Queue)),
    emqx_resource_metrics:queuing_bytes_set(Id, Index, queue_bytes(Queue)),
    emqx_resource_metrics:inflight_set(Id, Index, 0),
    InflightWinSize = maps:get(inflight_window, Opts, ?DEFAULT_INFLIGHT),
    InflightTID = inflight_new(InflightWinSize),
    HealthCheckInterval = maps:get(health_check_interval, Opts, ?HEALTHCHECK_INTERVAL),
    RequestTTL = maps:get(request_ttl, Opts, ?DEFAULT_REQUEST_TTL),
    BatchTime0 = maps:get(batch_time, Opts, ?DEFAULT_BATCH_TIME),
    BatchTime = adjust_batch_time(Id, RequestTTL, BatchTime0),
    DefaultResumeInterval = default_resume_interval(RequestTTL, HealthCheckInterval),
    ResumeInterval = maps:get(resume_interval, Opts, DefaultResumeInterval),
    MetricsFlushInterval = maps:get(metrics_flush_interval, Opts, ?DEFAULT_METRICS_FLUSH_INTERVAL),
    Data0 = #{
        id => Id,
        index => Index,
        inflight_tid => InflightTID,
        async_workers => #{},
        batch_size => BatchSize,
        batch_time => BatchTime,
        counters => #{},
        metrics_flush_interval => MetricsFlushInterval,
        queue => Queue,
        resume_interval => ResumeInterval,
        tref => undefined,
        metrics_tref => undefined
    },
    Data = ensure_metrics_flush_timer(Data0),
    ?tp(buffer_worker_init, #{id => Id, index => Index, queue_opts => QueueOpts}),
    {ok, running, Data}.

running(enter, _, #{tref := _Tref} = Data) ->
    ?tp(buffer_worker_enter_running, #{id => maps:get(id, Data), tref => _Tref}),
    %% According to `gen_statem' laws, we mustn't call `maybe_flush'
    %% directly because it may decide to return `{next_state, blocked, _}',
    %% and that's an invalid response for a state enter call.
    %% Returning a next event from a state enter call is also
    %% prohibited.
    {keep_state, ensure_flush_timer(Data, 0)};
running(cast, resume, _St) ->
    keep_state_and_data;
running(cast, flush, Data) ->
    flush(Data);
running(cast, block, St) ->
    {next_state, blocked, St};
running(info, ?SEND_REQ(_ReplyTo, _Req) = Request0, Data) ->
    handle_query_requests(Request0, Data);
running(info, {flush, Ref}, Data = #{tref := {_TRef, Ref}}) ->
    flush(Data#{tref := undefined});
running(info, {flush, _Ref}, _Data) ->
    ?tp(discarded_stale_flush, #{}),
    keep_state_and_data;
running(info, {flush_metrics, Ref}, Data0 = #{metrics_tref := {_TRef, Ref}}) ->
    Data = flush_metrics(Data0#{metrics_tref := undefined}),
    {keep_state, Data};
running(info, {flush_metrics, _Ref}, _Data) ->
    keep_state_and_data;
running(info, {'DOWN', _MRef, process, Pid, Reason}, Data0 = #{async_workers := AsyncWorkers0}) when
    is_map_key(Pid, AsyncWorkers0)
->
    ?SLOG(info, #{msg => "async_worker_died", state => running, reason => Reason}, #{tag => ?TAG}),
    handle_async_worker_down(Data0, Pid);
running(info, Info, _St) ->
    ?SLOG(error, #{msg => "unexpected_msg", state => running, info => Info}, #{tag => ?TAG}),
    keep_state_and_data.

blocked(enter, _, #{resume_interval := ResumeT} = St0) ->
    ?tp(buffer_worker_enter_blocked, #{buffer_worker => self()}),
    %% discard the old timer, new timer will be started when entering running state again
    St = cancel_flush_timer(St0),
    {keep_state, St, {state_timeout, ResumeT, unblock}};
blocked(cast, block, _St) ->
    keep_state_and_data;
blocked(cast, resume, St) ->
    resume_from_blocked(St);
blocked(cast, flush, St) ->
    resume_from_blocked(St);
blocked(state_timeout, unblock, St) ->
    resume_from_blocked(St);
blocked(info, ?SEND_REQ(_ReplyTo, _Req) = Request0, Data0) ->
    Data = collect_and_enqueue_query_requests(Request0, Data0),
    {keep_state, Data};
blocked(info, {flush, _Ref}, _Data) ->
    %% ignore stale timer
    keep_state_and_data;
blocked(info, {flush_metrics, Ref}, Data0 = #{metrics_tref := {_TRef, Ref}}) ->
    Data = flush_metrics(Data0#{metrics_tref := undefined}),
    {keep_state, Data};
blocked(info, {flush_metrics, _Ref}, _Data) ->
    keep_state_and_data;
blocked(info, {'DOWN', _MRef, process, Pid, Reason}, Data0 = #{async_workers := AsyncWorkers0}) when
    is_map_key(Pid, AsyncWorkers0)
->
    ?SLOG(info, #{msg => "async_worker_died", state => blocked, reason => Reason}, #{tag => ?TAG}),
    handle_async_worker_down(Data0, Pid);
blocked(info, Info, _Data) ->
    ?SLOG(error, #{msg => "unexpected_msg", state => blocked, info => Info}, #{tag => ?TAG}),
    keep_state_and_data.

terminate(_Reason, #{id := Id, index := Index, queue := Q}) ->
    _ = replayq:close(Q),
    emqx_resource_metrics:inflight_set(Id, Index, 0),
    %% since we want volatile queues, this will be 0 after
    %% termination.
    emqx_resource_metrics:queuing_set(Id, Index, 0),
    emqx_resource_metrics:queuing_bytes_set(Id, Index, 0),
    gproc_pool:disconnect_worker(Id, {Id, Index}),
    ok.

code_change(_OldVsn, State, _Extra) ->
    {ok, State}.

%%==============================================================================
-define(PICK(ID, KEY, PID, EXPR),
    try
        case gproc_pool:pick_worker(ID, KEY) of
            PID when is_pid(PID) ->
                EXPR;
            _ ->
                ?RESOURCE_ERROR(worker_not_created, "resource not created")
        end
    catch
        error:badarg ->
            ?RESOURCE_ERROR(worker_not_created, "resource not created");
        error:timeout ->
            ?RESOURCE_ERROR(timeout, "call resource timeout")
    end
).

pick_call(Id, Key, #query{request = _, query_opts = QueryOpts} = Query, Timeout) ->
    ?PICK(Id, Key, Pid, begin
        MRef = erlang:monitor(process, Pid, [{alias, reply_demonitor}]),
        ReplyTo = {fun ?MODULE:reply_call/2, [MRef]},
        erlang:send(Pid, ?SEND_REQ(ReplyTo, Query)),
        receive
            {MRef, #{?result := Result}} ->
                erlang:demonitor(MRef, [flush]),
                maybe_reply_to(Result, QueryOpts);
            {'DOWN', MRef, process, Pid, Reason} ->
                error({worker_down, Reason})
        after Timeout ->
            erlang:demonitor(MRef, [flush]),
            receive
                {MRef, #{?result := Result}} ->
                    maybe_reply_to(Result, QueryOpts)
            after 0 ->
                error(timeout)
            end
        end
    end).

pick_cast(Id, Key, Query = #query{request = _Request, query_opts = QueryOpts}) ->
    ?PICK(Id, Key, Pid, begin
        ReplyTo = maps:get(reply_to, QueryOpts, undefined),
        erlang:send(Pid, ?SEND_REQ(ReplyTo, Query)),
        ok
    end).

resume_from_blocked(Data) ->
    ?tp(buffer_worker_resume_from_blocked_enter, #{}),
    #{id := Id, inflight_tid := InflightTID} = Data,
    Now = now_(),
    case inflight_get_first_retriable(InflightTID, Now) of
        none ->
            case is_inflight_full(InflightTID) of
                true ->
                    {keep_state, Data};
                false ->
                    {next_state, running, Data}
            end;
        {expired, Ref, Batch} ->
            BufferWorkerPid = self(),
            {IsAcked, _Queries} = ack_inflight(InflightTID, Ref, BufferWorkerPid),
            Counters =
                case IsAcked of
                    true -> #{dropped_expired => length(Batch)};
                    false -> #{}
                end,
            batch_reply_dropped(Id, Batch, {error, request_expired}),
            NData = aggregate_counters(Data, Counters),
            ?tp(buffer_worker_retry_expired, #{expired => Batch}),
            resume_from_blocked(NData);
        {single, Ref, Query} ->
            %% We retry msgs in inflight window sync, as if we send them
            %% async, they will be appended to the end of inflight window again.
            retry_inflight_sync(Ref, Query, Data);
        {batch, Ref, NotExpired, []} ->
            retry_inflight_sync(Ref, NotExpired, Data);
        {batch, Ref, NotExpired, Expired} ->
            NumExpired = length(Expired),
            ok = update_inflight_item(InflightTID, Ref, NotExpired, NumExpired),
            batch_reply_dropped(Id, Expired, {error, request_expired}),
            NData = aggregate_counters(Data, #{dropped_expired => NumExpired}),
            ?tp(buffer_worker_retry_expired, #{expired => Expired}),
            %% We retry msgs in inflight window sync, as if we send them
            %% async, they will be appended to the end of inflight window again.
            retry_inflight_sync(Ref, NotExpired, NData)
    end.

retry_inflight_sync(Ref, QueryOrBatch, Data0) ->
    #{
        id := Id,
        inflight_tid := InflightTID,
        index := Index,
        resume_interval := ResumeT
    } = Data0,
    ?tp(buffer_worker_retry_inflight, #{query_or_batch => QueryOrBatch, ref => Ref}),
    IsSimpleQuery = false,
    QueryOpts = #{simple_query => IsSimpleQuery},
    Result = call_query(force_sync, Id, Index, Ref, QueryOrBatch, QueryOpts),
    {Decision, PostFn, DeltaCounters} =
        case QueryOrBatch of
            ?QUERY(ReplyTo, _, HasBeenSent, _ExpireAt, RequestContext, TraceCtx) ->
                Reply = ?REPLY(ReplyTo, HasBeenSent, Result, RequestContext, TraceCtx),
                reply_caller_defer_metrics(Id, Reply, QueryOpts);
            [?QUERY(_, _, _, _, _, _) | _] = Batch ->
                batch_reply_caller_defer_metrics(Id, Result, Batch, IsSimpleQuery)
        end,
    Queries =
        case QueryOrBatch of
            ?QUERY(_, _, _, _, _, _) ->
                [QueryOrBatch];
            [?QUERY(_, _, _, _, _, _) | _] ->
                QueryOrBatch
        end,
    case Decision of
        %% Send failed because resource is down
        ?nack ->
            PostFn(result_context(Queries)),
            ?tp(
                buffer_worker_retry_inflight_failed,
                #{
                    ref => Ref,
                    query_or_batch => QueryOrBatch,
                    result => Result
                }
            ),
            {keep_state, Data0, {state_timeout, ResumeT, unblock}};
        %% Send ok or failed but the resource is working
        ?ack ->
            BufferWorkerPid = self(),
            {IsAcked, Queries1} = ack_inflight(InflightTID, Ref, BufferWorkerPid),
            %% we need to defer bumping the counters after
            %% `inflight_drop' to avoid the race condition when an
            %% inflight request might get completed concurrently with
            %% the retry, bumping them twice.  Since both inflight
            %% requests (repeated and original) have the same `Ref',
            %% we bump the counter when removing it from the table.
            IsAcked andalso PostFn(result_context(Queries1)),
            Data1 =
                case IsAcked of
                    true ->
                        %% We should only change the metrics when the decision is final.
                        aggregate_counters(Data0, DeltaCounters);
                    false ->
                        Data0
                end,
            ?tp(
                buffer_worker_retry_inflight_succeeded,
                #{
                    ref => Ref,
                    query_or_batch => QueryOrBatch
                }
            ),
            resume_from_blocked(Data1)
    end.

%% Called during the `running' state only.
-spec handle_query_requests(?SEND_REQ(request_from(), request()), data()) ->
    gen_statem:event_handler_result(state(), data()).
handle_query_requests(Request0, Data0) ->
    Data = collect_and_enqueue_query_requests(Request0, Data0),
    maybe_flush(Data).

collect_and_enqueue_query_requests(Request0, Data0) ->
    #{
        id := Id,
        index := Index,
        queue := Q
    } = Data0,
    Requests = collect_requests([Request0], ?COLLECT_REQ_LIMIT),
    Queries =
        lists:map(
            fun
                (?SEND_REQ(undefined = _ReplyTo, #query{request = Req, query_opts = Opts})) ->
                    ReplyFun = maps:get(async_reply_fun, Opts, undefined),
                    HasBeenSent = false,
                    ExpireAt = maps:get(expire_at, Opts),
                    RequestContext = request_context(Opts),
                    TraceCtx = maps:get(trace_ctx, Opts, undefined),
                    ?QUERY(ReplyFun, Req, HasBeenSent, ExpireAt, RequestContext, TraceCtx);
                (?SEND_REQ(ReplyTo, #query{request = Req, query_opts = Opts})) ->
                    HasBeenSent = false,
                    ExpireAt = maps:get(expire_at, Opts),
                    RequestContext = request_context(Opts),
                    TraceCtx = maps:get(trace_ctx, Opts, undefined),
                    ?QUERY(ReplyTo, Req, HasBeenSent, ExpireAt, RequestContext, TraceCtx)
            end,
            Requests
        ),
    {Overflown, NewQ, DeltaCounters} = append_queue(Id, Index, Q, Queries),
    ok = reply_overflown(Id, Overflown),
    aggregate_counters(Data0#{queue := NewQ}, DeltaCounters).

reply_overflown(_Id, []) ->
    ok;
reply_overflown(Id, [
    ?QUERY(ReplyTo, _Req, _HasBeenSent, _ExpireAt, RequestContext, _TraceCtx) = Query | More
]) ->
    do_reply_caller(ReplyTo, RequestContext, {error, buffer_overflow}),
    maybe_trigger_fallback_actions(Id, result_context([Query])),
    reply_overflown(Id, More).

-spec do_reply_caller(reply_fun(), request_context(), _Result :: term()) -> ok.
do_reply_caller(undefined, _RequestContext, _Result) ->
    ok;
do_reply_caller({F, Args}, RequestContext, {async_return, Result}) ->
    %% this is an early return to async caller, the retry
    %% decision has to be made by the caller
    do_reply_caller({F, Args}, RequestContext, Result);
do_reply_caller({F, Args}, RequestContext, Result) when is_function(F) ->
    ReplyCallerContext = RequestContext#{?result => Result},
    _ = erlang:apply(F, Args ++ [ReplyCallerContext]),
    ok;
do_reply_caller({F, Args, _Context}, RequestContext, Result) when is_function(F) ->
    ReplyCallerContext = RequestContext#{?result => Result},
    _ = erlang:apply(F, Args ++ [ReplyCallerContext]),
    ok.

maybe_flush(Data0) ->
    #{
        batch_size := BatchSize,
        queue := Q
    } = Data0,
    QueueCount = queue_count(Q),
    case QueueCount >= BatchSize of
        true ->
            flush(Data0);
        false ->
            {keep_state, ensure_flush_timer(Data0)}
    end.

%% Called during the `running' state only.
-spec flush(data()) -> gen_statem:event_handler_result(state(), data()).
flush(Data0) ->
    #{
        id := Id,
        batch_size := BatchSize,
        inflight_tid := InflightTID,
        queue := Q0
    } = Data0,
    Data1 = cancel_flush_timer(Data0),
    CurrentCount = queue_count(Q0),
    IsFull = is_inflight_full(InflightTID),
    ?tp_ignore_side_effects_in_prod(buffer_worker_flush, #{
        queued => CurrentCount,
        is_inflight_full => IsFull,
        inflight => inflight_count(InflightTID)
    }),
    case {CurrentCount, IsFull} of
        {0, _} ->
            ?tp_ignore_side_effects_in_prod(buffer_worker_queue_drained, #{
                inflight => inflight_count(InflightTID)
            }),
            {keep_state, Data1};
        {_, true} ->
            ?tp(buffer_worker_flush_but_inflight_full, #{}),
            {keep_state, Data1};
        {_, false} ->
            ?tp(buffer_worker_flush_before_pop, #{}),
            PopOpts = #{
                count_limit => BatchSize,
                stop_before => {fun stop_batching/2, initial_state}
            },
            {Q1, QAckRef, Batch} = replayq:pop(Q0, PopOpts),
            Data2 = Data1#{queue := Q1},
            ?tp(buffer_worker_flush_before_sieve_expired, #{}),
            Now = now_(),
            %% if the request has expired, the caller is no longer
            %% waiting for a response.
            case sieve_expired_requests(Batch, Now) of
                {[], _AllExpired} ->
                    ok = replayq:ack(Q1, QAckRef),
                    NumExpired = length(Batch),
                    batch_reply_dropped(Id, Batch, {error, request_expired}),
                    Data3 = aggregate_counters(Data2, #{dropped_expired => NumExpired}),
                    ?tp(buffer_worker_flush_all_expired, #{batch => Batch}),
                    flush(Data3);
                {NotExpired, Expired} ->
                    NumExpired = length(Expired),
                    batch_reply_dropped(Id, Expired, {error, request_expired}),
                    Data3 = aggregate_counters(Data2, #{dropped_expired => NumExpired}),
                    IsBatch = (BatchSize > 1),
                    %% We *must* use the new queue, because we currently can't
                    %% `nack' a `pop'.
                    %% Maybe we could re-open the queue?
                    ?tp(
                        buffer_worker_flush_potentially_partial,
                        #{expired => Expired, not_expired => NotExpired}
                    ),
                    Ref = make_request_ref(),
                    do_flush(Data3, #{
                        is_batch => IsBatch,
                        batch => NotExpired,
                        ref => Ref,
                        ack_ref => QAckRef
                    })
            end
    end.

stop_batching(Query, initial_state) ->
    get_stop_flag(Query);
stop_batching(Query, PrevStopFlag) ->
    case get_stop_flag(Query) =:= PrevStopFlag of
        true ->
            PrevStopFlag;
        false ->
            %% We stop beceause we don't want a batch with mixed values for the
            %% stop_action_after_render option
            true
    end.

get_stop_flag(?QUERY(_, _, _, _, _, #{stop_action_after_render := true})) ->
    stop_action_after_render;
get_stop_flag(_) ->
    no_stop_action_after_render.

-spec do_flush(data(), #{
    is_batch := boolean(),
    batch := [queue_query()],
    ack_ref := replayq:ack_ref(),
    ref := inflight_key()
}) ->
    gen_statem:event_handler_result(state(), data()).
do_flush(
    #{queue := Q1} = Data0,
    #{
        is_batch := false,
        batch := Batch,
        ref := Ref,
        ack_ref := QAckRef
    }
) ->
    #{
        id := Id,
        index := Index,
        inflight_tid := InflightTID
    } = Data0,
    %% unwrap when not batching (i.e., batch size == 1)
    [?QUERY(ReplyTo, _, HasBeenSent, _ExpireAt, RequestContext, TraceCtx) = Request] = Batch,
    QueryOpts = #{inflight_tid => InflightTID, simple_query => false},
    Result = call_query(async_if_possible, Id, Index, Ref, Request, QueryOpts),
    Reply = ?REPLY(ReplyTo, HasBeenSent, Result, RequestContext, TraceCtx),
    {Decision, PostFn, DeltaCounters} = reply_caller_defer_metrics(Id, Reply, QueryOpts),
    PostFn(result_context([Request])),
    Data1 = aggregate_counters(Data0, DeltaCounters),
    case Decision of
        %% Failed; remove the request from the queue, as we cannot pop
        %% from it again, but we'll retry it using the inflight table.
        ?nack ->
            ok = replayq:ack(Q1, QAckRef),
            %% we set it atomically just below; a limitation of having
            %% to use tuples for atomic ets updates
            IsRetriable = true,
            AsyncWorkerMRef0 = undefined,
            InflightItem = ?INFLIGHT_ITEM(Ref, Request, IsRetriable, AsyncWorkerMRef0),
            %% we must append again to the table to ensure that the
            %% request will be retried (i.e., it might not have been
            %% inserted during `call_query' if the resource was down
            %% and/or if it was a sync request).
            inflight_append(InflightTID, InflightItem),
            mark_inflight_as_retriable(InflightTID, Ref),
            {Data2, AsyncWorkerMRef} = ensure_async_worker_monitored(Data1, Result),
            store_async_worker_reference(InflightTID, Ref, AsyncWorkerMRef),
            ?tp(
                buffer_worker_flush_nack,
                #{
                    ref => Ref,
                    is_retriable => IsRetriable,
                    batch_or_query => Request,
                    result => Result
                }
            ),
            {next_state, blocked, Data2};
        %% Success; just ack.
        ?ack ->
            ok = replayq:ack(Q1, QAckRef),
            %% Async requests are acked later when the async worker
            %% calls the corresponding callback function.  Also, we
            %% must ensure the async worker is being monitored for
            %% such requests.
            IsUnrecoverableError = is_unrecoverable_error(Result),
            BufferWorkerPid = self(),
            {_IsAcked, _Queries} =
                case is_async_return(Result) of
                    true when IsUnrecoverableError ->
                        ack_inflight(InflightTID, Ref, BufferWorkerPid);
                    true ->
                        {false, []};
                    false ->
                        ack_inflight(InflightTID, Ref, BufferWorkerPid)
                end,
            {Data2, AsyncWorkerMRef} = ensure_async_worker_monitored(Data1, Result),
            store_async_worker_reference(InflightTID, Ref, AsyncWorkerMRef),
            ?tp(
                buffer_worker_flush_ack,
                #{
                    batch_or_query => Request,
                    result => Result
                }
            ),
            CurrentCount = queue_count(Q1),
            case CurrentCount > 0 of
                true ->
                    ?tp(buffer_worker_flush_ack_reflush, #{
                        batch_or_query => Request, result => Result, queue_count => CurrentCount
                    }),
                    flush_worker(self());
                false ->
                    ?tp_ignore_side_effects_in_prod(buffer_worker_queue_drained, #{
                        inflight => inflight_count(InflightTID)
                    }),
                    ok
            end,
            {keep_state, Data2}
    end;
do_flush(#{queue := Q1} = Data0, #{
    is_batch := true,
    batch := Batch,
    ref := Ref,
    ack_ref := QAckRef
}) ->
    #{
        id := Id,
        index := Index,
        batch_size := BatchSize,
        inflight_tid := InflightTID
    } = Data0,
    IsSimpleQuery = false,
    QueryOpts = #{inflight_tid => InflightTID, simple_query => IsSimpleQuery},
    Result = call_query(async_if_possible, Id, Index, Ref, Batch, QueryOpts),
    {Decision, PostFn, DeltaCounters} =
        batch_reply_caller_defer_metrics(Id, Result, Batch, IsSimpleQuery),
    PostFn(result_context(Batch)),
    Data1 = aggregate_counters(Data0, DeltaCounters),
    case Decision of
        %% Failed; remove the request from the queue, as we cannot pop
        %% from it again, but we'll retry it using the inflight table.
        ?nack ->
            ok = replayq:ack(Q1, QAckRef),
            %% we set it atomically just below; a limitation of having
            %% to use tuples for atomic ets updates
            IsRetriable = true,
            AsyncWorkerMRef0 = undefined,
            InflightItem = ?INFLIGHT_ITEM(Ref, Batch, IsRetriable, AsyncWorkerMRef0),
            %% we must append again to the table to ensure that the
            %% request will be retried (i.e., it might not have been
            %% inserted during `call_query' if the resource was down
            %% and/or if it was a sync request).
            inflight_append(InflightTID, InflightItem),
            mark_inflight_as_retriable(InflightTID, Ref),
            {Data2, AsyncWorkerMRef} = ensure_async_worker_monitored(Data1, Result),
            store_async_worker_reference(InflightTID, Ref, AsyncWorkerMRef),
            ?tp(
                buffer_worker_flush_nack,
                #{
                    ref => Ref,
                    is_retriable => IsRetriable,
                    batch_or_query => Batch,
                    result => Result
                }
            ),
            {next_state, blocked, Data2};
        %% Success; just ack.
        ?ack ->
            ok = replayq:ack(Q1, QAckRef),
            %% Async requests are acked later when the async worker
            %% calls the corresponding callback function.  Also, we
            %% must ensure the async worker is being monitored for
            %% such requests.
            IsUnrecoverableError = is_unrecoverable_error(Result),
            BufferWorkerPid = self(),
            {_IsAcked, _Queries} =
                case is_async_return(Result) of
                    true when IsUnrecoverableError ->
                        ack_inflight(InflightTID, Ref, BufferWorkerPid);
                    true ->
                        {false, []};
                    false ->
                        ack_inflight(InflightTID, Ref, BufferWorkerPid)
                end,
            {Data2, AsyncWorkerMRef} = ensure_async_worker_monitored(Data1, Result),
            store_async_worker_reference(InflightTID, Ref, AsyncWorkerMRef),
            CurrentCount = queue_count(Q1),
            ?tp(
                buffer_worker_flush_ack,
                #{
                    batch_or_query => Batch,
                    result => Result,
                    queue_count => CurrentCount
                }
            ),
            Data3 =
                case {CurrentCount > 0, CurrentCount >= BatchSize} of
                    {false, _} ->
                        ?tp_ignore_side_effects_in_prod(buffer_worker_queue_drained, #{
                            inflight => inflight_count(InflightTID)
                        }),
                        Data2;
                    {true, true} ->
                        ?tp(buffer_worker_flush_ack_reflush, #{
                            batch_or_query => Batch,
                            result => Result,
                            queue_count => CurrentCount,
                            batch_size => BatchSize
                        }),
                        flush_worker(self()),
                        Data2;
                    {true, false} ->
                        ensure_flush_timer(Data2)
                end,
            {keep_state, Data3}
    end.

-spec batch_reply_caller_defer_metrics(
    id(), Result | [Result], [queue_query()], IsSimpleQuery :: boolean()
) ->
    query_result_pure()
when
    Result :: term().
batch_reply_caller_defer_metrics(Id, BatchResult, Batch, IsSimpleQuery) ->
    Replies = expand_batch_reply(BatchResult, Batch),
    {Decision, PostFns, Counters} =
        lists:foldl(
            fun(Reply, {_Decision, PostFns, OldCounters}) ->
                %% `_Decision' should be the same as `Decision' starting from the second
                %% reply **only** if the batch result is a single value to be repeated for
                %% all original queries.
                %%
                %% Fixme(EMQX-13796): handle case where distinct results for distinct
                %% queries are returned; in such case, we should ack the whole batch only
                %% when a final decision has been reached for all of its elements.
                {Decision, PostFn, DeltaCounters} = reply_caller_defer_metrics(
                    Id, Reply, IsSimpleQuery
                ),
                {Decision, [PostFn | PostFns], merge_counters(OldCounters, DeltaCounters)}
            end,
            {?ack, [], #{}},
            Replies
        ),
    PostFn = fun(ResultContext) ->
        %% Since this might be called from a callback function that has only "minimized"
        %% batches, we should pick the query given to this function, which comes from the
        %% inflight table and hence is not minimized.
        #{?queries := Queries} = ResultContext,
        lists:foreach(
            fun({F, Query}) ->
                F(result_context([Query]))
            end,
            lists:zip(lists:reverse(PostFns), Queries)
        )
    end,
    {Decision, PostFn, Counters}.

expand_batch_reply(BatchResults, Batch) when is_list(BatchResults) ->
    lists:map(
        fun({?QUERY(From, _Request, Sent, _ExpireAt, RequestContext, TraceCtx), Result}) ->
            ?REPLY(From, Sent, Result, RequestContext, TraceCtx)
        end,
        lists:zip(Batch, BatchResults)
    );
expand_batch_reply(BatchResult, Batch) ->
    lists:map(
        fun(?QUERY(From, _Request, Sent, _ExpireAt, RequestContext, TraceCtx)) ->
            ?REPLY(From, Sent, BatchResult, RequestContext, TraceCtx)
        end,
        Batch
    ).

%% Should only reply to the caller when the decision is final (not
%% retriable).  See comment on `handle_query_result_pure'.
reply_caller_defer_metrics(
    Id, ?REPLY(undefined, HasBeenSent, Result, _RequestContext, TraceCtx), _IsSimpleQuery
) ->
    handle_query_result_pure(Id, Result, HasBeenSent, TraceCtx);
reply_caller_defer_metrics(
    Id, ?REPLY(ReplyTo, HasBeenSent, Result, RequestContext, TraceCtx), IsSimpleQuery
) ->
    IsUnrecoverableError = is_unrecoverable_error(Result),
    {Decision, PostFn, DeltaCounters} = handle_query_result_pure(
        Id, Result, HasBeenSent, TraceCtx
    ),
    case {Decision, Result, IsUnrecoverableError, IsSimpleQuery} of
        {?ack, {async_return, _}, true, _} ->
            ok = do_reply_caller(ReplyTo, RequestContext, Result);
        {?ack, {async_return, _}, false, _} ->
            ok;
        {_, _, _, true} ->
            ok = do_reply_caller(ReplyTo, RequestContext, Result);
        {?nack, _, _, _} ->
            ok;
        {?ack, _, _, _} ->
            ok = do_reply_caller(ReplyTo, RequestContext, Result)
    end,
    {Decision, PostFn, DeltaCounters}.

%% This is basically used only by rule actions.  To avoid rule action metrics from
%% becoming inconsistent when we drop messages, we need a way to signal rule engine that
%% this action has reached a conclusion.
-spec reply_dropped(id(), queue_query(), {error, late_reply | request_expired}) -> ok.
reply_dropped(
    Id,
    ?QUERY(ReplyTo, _Req, _HasBeenSent, _ExpireAt, RequestContext, _TraceCtx) = Query,
    Result
) ->
    maybe
        {Fn, Args, #{reply_dropped := true}} ?= ReplyTo,
        true ?= is_function(Fn) andalso is_list(Args),
        %% We want to avoid bumping metrics inside the buffer worker, since it's costly.
        emqx_pool:async_submit(Fn, Args ++ [RequestContext#{?result => Result}])
    end,
    maybe_trigger_fallback_actions(Id, result_context([Query])),
    ok.

-spec batch_reply_dropped(id(), [queue_query()], {error, late_reply | request_expired}) -> ok.
batch_reply_dropped(Id, Batch, Result) ->
    lists:foreach(
        fun(QueueQuery) ->
            reply_dropped(Id, QueueQuery, Result)
        end,
        Batch
    ).

%% This is only called by `simple_{,a}sync_query', so we can bump the
%% counters here.
handle_simple_query_result(Id, Query, Result, HasBeenSent) ->
    {Decision, PostFn, DeltaCounters} = handle_query_result_pure(Id, Result, HasBeenSent, #{}),
    PostFn(result_context([Query])),
    bump_counters(Id, DeltaCounters),
    Decision.

%% We should always retry (nack), except when:
%%   * resource is not found
%%   * resource is stopped
%%   * the result is a success (or at least a delayed result)
%% We also retry even sync requests.  In that case, we shouldn't reply
%% the caller until one of those final results above happen.
-spec handle_query_result_pure(id(), term(), HasBeenSent :: boolean(), TraceCtx :: map()) ->
    query_result_pure().
handle_query_result_pure(_Id, ?RESOURCE_ERROR_M(exception, Msg), _HasBeenSent, TraceCtx) ->
    PostFn = fun(_ResultContext) ->
        ?TRACE(
            error,
            "ERROR",
            "resource_exception",
            (trace_ctx_map(TraceCtx))#{info => emqx_utils:redact(Msg)}
        ),
        ok
    end,
    {?nack, PostFn, #{}};
handle_query_result_pure(_Id, ?RESOURCE_ERROR_M(NotWorking, _), _HasBeenSent, _TraceCtx) when
    NotWorking == not_connected; NotWorking == blocked
->
    {?nack, fun(_ResultContext) -> ok end, #{}};
handle_query_result_pure(Id, ?RESOURCE_ERROR_M(not_found, Msg), _HasBeenSent, TraceCtx) ->
    PostFn = fun(ResultContext) ->
        ?TRACE(
            error,
            "ERROR",
            "resource_not_found",
            (trace_ctx_map(TraceCtx))#{id => Id, info => Msg}
        ),
        maybe_trigger_fallback_actions(Id, ResultContext),
        ok
    end,
    {?ack, PostFn, #{dropped_resource_not_found => 1}};
handle_query_result_pure(Id, ?RESOURCE_ERROR_M(stopped, Msg), _HasBeenSent, TraceCtx) ->
    PostFn = fun(ResultContext) ->
        ?TRACE(error, "ERROR", "resource_stopped", (trace_ctx_map(TraceCtx))#{id => Id, info => Msg}),
        maybe_trigger_fallback_actions(Id, ResultContext),
        ok
    end,
    {?ack, PostFn, #{dropped_resource_stopped => 1}};
handle_query_result_pure(Id, ?RESOURCE_ERROR_M(Reason, _), _HasBeenSent, TraceCtx) ->
    PostFn = fun(_ResultContext) ->
        ?TRACE(error, "ERROR", "other_resource_error", (trace_ctx_map(TraceCtx))#{
            id => Id, reason => Reason
        }),
        ok
    end,
    {?nack, PostFn, #{}};
handle_query_result_pure(Id, {error, Reason} = Error, HasBeenSent, TraceCtx) ->
    case is_unrecoverable_error(Error) of
        true ->
            PostFn =
                fun(ResultContext) ->
                    ?SLOG_THROTTLE(
                        error,
                        Id,
                        #{
                            resource_id => Id,
                            msg => unrecoverable_resource_error,
                            reason => Reason
                        },
                        #{tag => ?TAG}
                    ),
                    maybe_trigger_fallback_actions(Id, ResultContext),
                    ok
                end,
            Counters =
                case HasBeenSent of
                    true -> #{retried_failed => 1};
                    false -> #{failed => 1}
                end,
            {?ack, PostFn, Counters};
        false ->
            PostFn =
                fun(_ResultContext) ->
                    ?TRACE(error, "ERROR", "send_error", (trace_ctx_map(TraceCtx))#{
                        id => Id, reason => Reason
                    }),
                    ok
                end,
            {?nack, PostFn, #{}}
    end;
handle_query_result_pure(Id, {async_return, Result}, HasBeenSent, TraceCtx) ->
    handle_query_async_result_pure(Id, Result, HasBeenSent, TraceCtx);
handle_query_result_pure(_Id, Result, HasBeenSent, _TraceCtx) ->
    PostFn = fun(_ResultContext) ->
        assert_ok_result(Result),
        ok
    end,
    Counters =
        case HasBeenSent of
            true -> #{retried_success => 1};
            false -> #{success => 1}
        end,
    {?ack, PostFn, Counters}.

-spec handle_query_async_result_pure(id(), term(), HasBeenSent :: boolean(), map()) ->
    query_result_pure().
handle_query_async_result_pure(Id, {error, Reason} = Error, HasBeenSent, TraceCtx) ->
    case is_unrecoverable_error(Error) of
        true ->
            PostFn =
                fun(ResultContext) ->
                    ?SLOG_THROTTLE(
                        error,
                        Id,
                        #{
                            resource_id => Id,
                            msg => unrecoverable_resource_error,
                            reason => Reason
                        },
                        #{tag => ?TAG}
                    ),
                    maybe_trigger_fallback_actions(Id, ResultContext),
                    ok
                end,
            Counters =
                case HasBeenSent of
                    true -> #{retried_failed => 1};
                    false -> #{failed => 1}
                end,
            {?ack, PostFn, Counters};
        false ->
            PostFn = fun(_ResultContext) ->
                ?TRACE(error, "ERROR", "async_send_error", (trace_ctx_map(TraceCtx))#{
                    id => Id, reason => Reason
                }),
                ok
            end,
            {?nack, PostFn, #{}}
    end;
handle_query_async_result_pure(_Id, {ok, Pid}, _HasBeenSent, _TraceCtx) when is_pid(Pid) ->
    {?ack, fun(_ResultContext) -> ok end, #{}};
handle_query_async_result_pure(_Id, ok, _HasBeenSent, _TraceCtx) ->
    {?ack, fun(_ResultContext) -> ok end, #{}};
handle_query_async_result_pure(Id, Results, HasBeenSent, TraceCtx) when is_list(Results) ->
    All = fun(L) ->
        case L of
            {ok, Pid} -> is_pid(Pid);
            _ -> false
        end
    end,
    case lists:all(All, Results) of
        true ->
            {?ack, fun(_ResultContext) -> ok end, #{}};
        false ->
            PostFn = fun(_ResultContext) ->
                ?TRACE(
                    error,
                    "ERROR",
                    "async_batch_send_error",
                    (trace_ctx_map(TraceCtx))#{
                        id => Id,
                        reason => Results,
                        has_been_sent => HasBeenSent
                    }
                ),
                ok
            end,
            {?nack, PostFn, #{}}
    end.

trace_ctx_map(undefined) ->
    #{};
trace_ctx_map(Map) ->
    Map.

-spec aggregate_counters(data(), counters()) -> data().
aggregate_counters(Data = #{counters := OldCounters}, DeltaCounters) ->
    Counters = merge_counters(OldCounters, DeltaCounters),
    Data#{counters := Counters}.

-spec merge_counters(counters(), counters()) -> counters().
merge_counters(OldCounters, DeltaCounters) ->
    maps:fold(
        fun(Metric, Val, Acc) ->
            maps:update_with(Metric, fun(X) -> X + Val end, Val, Acc)
        end,
        OldCounters,
        DeltaCounters
    ).

-spec flush_metrics(data()) -> data().
flush_metrics(Data = #{id := Id, counters := Counters}) ->
    bump_counters(Id, Counters),
    set_gauges(Data),
    log_expired_message_count(Data),
    ensure_metrics_flush_timer(Data#{counters := #{}}).

-spec ensure_metrics_flush_timer(data()) -> data().
ensure_metrics_flush_timer(Data = #{metrics_tref := undefined, metrics_flush_interval := T}) ->
    Ref = make_ref(),
    TRef = erlang:send_after(T, self(), {flush_metrics, Ref}),
    Data#{metrics_tref := {TRef, Ref}}.

-spec bump_counters(id(), counters()) -> ok.
bump_counters(Id, Counters) ->
    Iter = maps:iterator(Counters),
    do_bump_counters(Iter, Id).

do_bump_counters(Iter, Id) ->
    case maps:next(Iter) of
        {Key, Val, NIter} ->
            do_bump_counters1(Key, Val, Id),
            do_bump_counters(NIter, Id);
        none ->
            ok
    end.

do_bump_counters1(dropped_expired, Val, Id) ->
    emqx_resource_metrics:dropped_expired_inc(Id, Val);
do_bump_counters1(dropped_queue_full, Val, Id) ->
    emqx_resource_metrics:dropped_queue_full_inc(Id, Val);
do_bump_counters1(failed, Val, Id) ->
    emqx_resource_metrics:failed_inc(Id, Val);
do_bump_counters1(retried_failed, Val, Id) ->
    emqx_resource_metrics:retried_failed_inc(Id, Val);
do_bump_counters1(success, Val, Id) ->
    emqx_resource_metrics:success_inc(Id, Val);
do_bump_counters1(retried_success, Val, Id) ->
    emqx_resource_metrics:retried_success_inc(Id, Val);
do_bump_counters1(dropped_resource_not_found, Val, Id) ->
    emqx_resource_metrics:dropped_resource_not_found_inc(Id, Val);
do_bump_counters1(dropped_resource_stopped, Val, Id) ->
    emqx_resource_metrics:dropped_resource_stopped_inc(Id, Val).

-spec log_expired_message_count(data()) -> ok.
log_expired_message_count(_Data = #{id := Id, index := Index, counters := Counters}) ->
    ExpiredCount = maps:get(dropped_expired, Counters, 0),
    case ExpiredCount > 0 of
        false ->
            ok;
        true ->
            ?SLOG(
                info,
                #{
                    msg => "buffer_worker_dropped_expired_messages",
                    resource_id => Id,
                    worker_index => Index,
                    expired_count => ExpiredCount
                },
                #{tag => ?TAG}
            ),
            ok
    end.

-spec set_gauges(data()) -> ok.
set_gauges(_Data = #{id := Id, index := Index, queue := Q, inflight_tid := InflightTID}) ->
    emqx_resource_metrics:queuing_set(Id, Index, queue_count(Q)),
    emqx_resource_metrics:queuing_bytes_set(Id, Index, queue_bytes(Q)),
    emqx_resource_metrics:inflight_set(Id, Index, inflight_num_msgs(InflightTID)),
    ok.

handle_async_worker_down(Data0, Pid) ->
    #{async_workers := AsyncWorkers0} = Data0,
    {AsyncWorkerMRef, AsyncWorkers} = maps:take(Pid, AsyncWorkers0),
    Data = Data0#{async_workers := AsyncWorkers},
    mark_inflight_items_as_retriable(Data, AsyncWorkerMRef),
    {next_state, blocked, Data}.

-spec call_query(force_sync | async_if_possible, _, _, _, _, _) -> _.
call_query(QM, Id, Index, Ref, Query, QueryOpts) ->
    ?tp(call_query_enter, #{id => Id, query => Query, query_mode => QM}),
    case emqx_resource_cache:get_runtime(Id) of
        %% This seems to be the only place where the `rm_status_stopped' state matters,
        %% to distinguish from the `disconnected' state.
        {ok, #rt{st_err = #{status := ?rm_status_stopped}}} ->
            Result = ?RESOURCE_ERROR(stopped, "resource stopped or disabled"),
            maybe_reply_to(Result, QueryOpts);
        {ok, #rt{st_err = #{status := ?status_connecting, error := unhealthy_target}}} ->
            Result = {error, {unrecoverable_error, unhealthy_target}},
            maybe_reply_to(Result, QueryOpts);
        {ok, #rt{
            st_err = #{status := Status},
            cb = Resource,
            query_mode = QueryMode,
            channel_status = ChanSt
        }} ->
            IsAlwaysSend = is_always_send(QueryMode),
            case Status =:= ?status_connected orelse IsAlwaysSend of
                true ->
                    call_query2(QM, Id, Index, Ref, Query, QueryOpts, Resource, ChanSt);
                false ->
                    Result = ?RESOURCE_ERROR(not_connected, "resource not connected"),
                    maybe_reply_to(Result, QueryOpts)
            end;
        {error, not_found} ->
            Result = ?RESOURCE_ERROR(not_found, "resource not found"),
            maybe_reply_to(Result, QueryOpts)
    end.

call_query2(QM, Id, Index, Ref, Query, QueryOpts, Resource, ChanSt) ->
    PrevLoggerProcessMetadata = logger:get_process_metadata(),
    try
        set_rule_id_trace_meta_data(Query),
        do_call_query(QM, Id, Index, Ref, Query, QueryOpts, Resource, ChanSt)
    after
        reset_logger_process_metadata(PrevLoggerProcessMetadata)
    end.

set_rule_id_trace_meta_data(Requests) when is_list(Requests) ->
    %% Get the rule ids from requests
    RuleIDs = lists:foldl(fun collect_rule_id/2, #{}, Requests),
    ClientIDs = lists:foldl(fun collect_client_id/2, #{}, Requests),
    RuleTriggerTimes0 = lists:foldl(fun collect_rule_trigger_times/2, [], Requests),
    RuleTriggerTimes = lists:flatten(RuleTriggerTimes0),
    TraceMetadata =
        case Requests of
            %% We know that the batch is not mixed since we prevent this by
            %% using a stop_after function in the replayq:pop call
            [?QUERY(_, _, _, _, _, #{stop_action_after_render := true}) | _] ->
                #{
                    rule_ids => RuleIDs,
                    client_ids => ClientIDs,
                    rule_trigger_ts => RuleTriggerTimes,
                    stop_action_after_render => true
                };
            [?QUERY(_, _, _, _, _, _TraceCtx) | _] ->
                #{
                    rule_ids => RuleIDs,
                    client_ids => ClientIDs,
                    rule_trigger_ts => RuleTriggerTimes
                }
        end,
    logger:update_process_metadata(TraceMetadata),
    ok;
set_rule_id_trace_meta_data(Request) ->
    set_rule_id_trace_meta_data([Request]),
    ok.

reset_logger_process_metadata(undefined = _PrevProcessMetadata) ->
    logger:unset_process_metadata();
reset_logger_process_metadata(PrevProcessMetadata) ->
    logger:set_process_metadata(PrevProcessMetadata).

%% TODO: pass along to fallback action the original rule id?
collect_rule_id(?QUERY(_, _, _, _, _, #{rule_id := RuleId}), Acc) ->
    Acc#{RuleId => true};
collect_rule_id(?QUERY(_, _, _, _, _, _), Acc) ->
    Acc.

collect_client_id(?QUERY(_, _, _, _, _, #{clientid := ClientId}), Acc) ->
    Acc#{ClientId => true};
collect_client_id(?QUERY(_, _, _, _, _, _), Acc) ->
    Acc.

collect_rule_trigger_times(?QUERY(_, _, _, _, _, #{rule_trigger_ts := Time}), Acc) ->
    [Time | Acc];
collect_rule_trigger_times(?QUERY(_, _, _, _, _, _), Acc) ->
    Acc.

%% action:kafka_producer:myproducer1:connector:kafka_producer:mykakfaclient1
extract_connector_id(Id) when is_binary(Id) ->
    case binary:split(Id, <<":">>, [global]) of
        [
            _ChannelGlobalType,
            _ChannelSubType,
            _ChannelName,
            <<"connector">>,
            ConnectorType,
            ConnectorName
        ] ->
            <<"connector:", ConnectorType/binary, ":", ConnectorName/binary>>;
        _ ->
            Id
    end.

%% Check if channel is installed in the connector state.
%% There is no need to query the conncector if the channel is not
%% installed as the query will fail anyway.
pre_query_channel_check(Id, {Id, _} = _Request, ChanSt, IsSimpleQuery) ->
    case is_channel_apt_for_queries(ChanSt) of
        true ->
            ok;
        false ->
            error_if_channel_is_not_installed(Id, IsSimpleQuery)
    end;
pre_query_channel_check(_Id, _Request, _ChanSt, _IsSimpleQuery) ->
    %% Not a per-channel request
    ok.

error_if_channel_is_not_installed(Id, IsSimpleQuery) ->
    %% Fail with a recoverable error if the channel is not installed and there are buffer
    %% workers involved so that the operation can be retried.  Otherwise, this is
    %% unrecoverable.  It is emqx_resource_manager's responsibility to ensure that the
    %% channel installation is retried.
    Msg = iolist_to_binary(io_lib:format("channel: \"~s\" not operational", [Id])),
    ErrorType =
        case IsSimpleQuery of
            true ->
                unrecoverable_error;
            false ->
                recoverable_error
        end,
    {error, {ErrorType, Msg}}.

is_always_send(M) when ?IS_BYPASS(M) ->
    %% The query overrides the query mode of the resource, send even in disconnected state
    ?tp(simple_query_override, #{query_mode => M}),
    ?tp(simple_query_enter, #{}),
    true;
is_always_send(_) ->
    false.

do_call_query(QM, Id, Index, Ref, Query, QueryOpts, Resource, ChanSt) ->
    #{mod := Mod, state := ResSt, callback_mode := CBM} = Resource,
    CallMode = call_mode(QM, CBM),
    apply_query_fun(CallMode, Mod, Id, Index, Ref, Query, ResSt, ChanSt, QueryOpts).

-define(APPLY_RESOURCE(NAME, EXPR, REQ),
    try
        %% if the callback module (connector) wants to return an error that
        %% makes the current resource goes into the `blocked` state, it should
        %% return `{error, {recoverable_error, Reason}}`
        EXPR
    catch
        %% For convenience and to make the code in the callbacks cleaner an
        %% error exception with the two following formats are translated to the
        %% corresponding return values. The receiver of the return values
        %% recognizes these special return formats and use them to decided if a
        %% request should be retried.
        error:{unrecoverable_error, Msg} ->
            {error, {unrecoverable_error, Msg}};
        error:{recoverable_error, Msg} ->
            {error, {recoverable_error, Msg}};
        ERR:REASON:STACKTRACE ->
            ?RESOURCE_ERROR(exception, #{
                name => NAME,
                id => Id,
                request => REQ,
                error => {ERR, REASON},
                stacktrace => STACKTRACE
            })
    end
).

apply_query_fun(
    sync,
    Mod,
    Id,
    _Index,
    _Ref,
    ?QUERY(_, Request, _, _, _RequestContext, _TraceCtx) = _Query,
    ResSt,
    ChanSt,
    QueryOpts
) ->
    ?tp(call_query, #{id => Id, mod => Mod, query => _Query, res_st => ResSt, call_mode => sync}),
    maybe_reply_to(
        ?APPLY_RESOURCE(
            call_query,
            begin
                case pre_query_channel_check(Id, Request, ChanSt, is_simple_query(QueryOpts)) of
                    ok ->
                        Mod:on_query(extract_connector_id(Id), Request, ResSt);
                    Error ->
                        Error
                end
            end,
            Request
        ),
        QueryOpts
    );
apply_query_fun(
    async,
    Mod,
    Id,
    Index,
    Ref,
    ?QUERY(_, Request, _, _, _RequestContext, _TraceCtx) = Query,
    ResSt,
    ChanSt,
    QueryOpts
) ->
    ?tp(call_query_async, #{
        id => Id, mod => Mod, query => Query, res_st => ResSt, call_mode => async
    }),
    InflightTID = maps:get(inflight_tid, QueryOpts, ?NO_INFLIGHT),
    ?APPLY_RESOURCE(
        call_query_async,
        begin
            ReplyFun =
                case maps:get(?internal_buffer, QueryOpts, false) of
                    false -> fun ?MODULE:handle_async_reply/2;
                    true -> fun ?MODULE:handle_async_internal_buffer_reply/2
                end,
            IsSimpleQuery = is_simple_query(QueryOpts),
            ReplyContext = #{
                buffer_worker => buffer_worker(InflightTID),
                resource_id => Id,
                worker_index => Index,
                inflight_tid => InflightTID,
                request_ref => Ref,
                simple_query => IsSimpleQuery,
                min_query => minimize(Query)
            },
            IsRetriable = false,
            AsyncWorkerMRef = undefined,
            InflightItem = ?INFLIGHT_ITEM(Ref, Query, IsRetriable, AsyncWorkerMRef),
            ok = inflight_append(InflightTID, InflightItem),
            case pre_query_channel_check(Id, Request, ChanSt, IsSimpleQuery) of
                ok ->
                    case
                        Mod:on_query_async(
                            extract_connector_id(Id), Request, {ReplyFun, [ReplyContext]}, ResSt
                        )
                    of
                        {error, _} = Error when IsSimpleQuery ->
                            %% If this callback returns error, we assume it won't reply
                            %% anything else and won't retry.
                            maybe_reply_to(Error, QueryOpts),
                            Error;
                        Result ->
                            {async_return, Result}
                    end;
                Error ->
                    maybe_reply_to(Error, QueryOpts)
            end
        end,
        Request
    );
apply_query_fun(
    sync,
    Mod,
    Id,
    _Index,
    _Ref,
    [?QUERY(_, FirstRequest, _, _, _RequestContext, _) | _] = Batch,
    ResSt,
    ChanSt,
    QueryOpts
) ->
    ?tp(call_batch_query, #{
        id => Id, mod => Mod, batch => Batch, res_st => ResSt, call_mode => sync
    }),
    Requests = lists:map(
        fun(?QUERY(_ReplyTo, Request, _, _ExpireAt, _RequestContext0, _TraceCtx)) -> Request end,
        Batch
    ),
    maybe_reply_to(
        ?APPLY_RESOURCE(
            call_batch_query,
            begin
                case
                    pre_query_channel_check(Id, FirstRequest, ChanSt, is_simple_query(QueryOpts))
                of
                    ok ->
                        Mod:on_batch_query(extract_connector_id(Id), Requests, ResSt);
                    Error ->
                        Error
                end
            end,
            Batch
        ),
        QueryOpts
    );
apply_query_fun(
    async,
    Mod,
    Id,
    Index,
    Ref,
    [?QUERY(_, FirstRequest, _, _, _RequestContext, _) | _] = Batch,
    ResSt,
    ChanSt,
    QueryOpts
) ->
    ?tp(call_batch_query_async, #{
        id => Id, mod => Mod, batch => Batch, res_st => ResSt, call_mode => async
    }),
    InflightTID = maps:get(inflight_tid, QueryOpts),
    ?APPLY_RESOURCE(
        call_batch_query_async,
        begin
            %% Note: currently, actions with internal buffering (Kafka, Pulsar) do not
            %% support sending batches, so we don't have an internal buffer version of
            %% this reply function.
            ReplyFun = fun ?MODULE:handle_async_batch_reply/2,
            IsSimpleQuery = is_simple_query(QueryOpts),
            ReplyContext = #{
                buffer_worker => buffer_worker(InflightTID),
                resource_id => Id,
                worker_index => Index,
                inflight_tid => InflightTID,
                request_ref => Ref,
                simple_query => IsSimpleQuery,
                min_batch => minimize(Batch)
            },
            Requests = lists:map(
                fun(?QUERY(_ReplyTo, Request, _, _ExpireAt, _RequestContext0, _TraceCtx)) ->
                    Request
                end,
                Batch
            ),
            IsRetriable = false,
            AsyncWorkerMRef = undefined,
            InflightItem = ?INFLIGHT_ITEM(Ref, Batch, IsRetriable, AsyncWorkerMRef),
            ok = inflight_append(InflightTID, InflightItem),
            case pre_query_channel_check(Id, FirstRequest, ChanSt, IsSimpleQuery) of
                ok ->
                    case
                        Mod:on_batch_query_async(
                            extract_connector_id(Id), Requests, {ReplyFun, [ReplyContext]}, ResSt
                        )
                    of
                        {error, _} = Error when IsSimpleQuery ->
                            %% If this callback returns error, we assume it won't reply
                            %% anything else and won't retry.
                            maybe_reply_to(Error, QueryOpts),
                            Error;
                        Result ->
                            {async_return, Result}
                    end;
                Error ->
                    maybe_reply_to(Error, QueryOpts)
            end
        end,
        Batch
    ).

-spec maybe_reply_to(Result, query_opts()) -> Result when
    Result :: term().
maybe_reply_to(Result, #{reply_to := ReplyTo} = QueryOpts) ->
    RequestContext = request_context(QueryOpts),
    do_reply_caller(ReplyTo, RequestContext, Result),
    Result;
maybe_reply_to(Result, _) ->
    Result.

-spec handle_async_internal_buffer_reply(async_reply_context(), term()) -> ok.
handle_async_internal_buffer_reply(
    #{resource_id := Id, min_query := MinQuery} = _ReplyContext, {error, buffer_overflow}
) ->
    ?tp("buffer_worker_internal_buffer_async_overflow", #{}),
    reply_overflown(Id, [MinQuery]);
handle_async_internal_buffer_reply(
    #{resource_id := Id, min_query := MinQuery} = _ReplyContext, {error, request_expired} = Result
) ->
    ?tp("buffer_worker_internal_buffer_async_expired", #{}),
    ?QUERY(ReplyTo, _, _, _, RequestContext, _) = MinQuery,
    maybe_trigger_fallback_actions(Id, result_context([MinQuery])),
    do_reply_caller(ReplyTo, RequestContext, Result);
handle_async_internal_buffer_reply(ReplyContext, Result) ->
    handle_async_reply(ReplyContext, Result).

handle_async_reply(
    #{
        request_ref := Ref,
        inflight_tid := InflightTID,
        simple_query := IsSimpleQuery
    } = ReplyContext,
    Result
) ->
    case maybe_handle_unknown_async_reply(InflightTID, Ref, IsSimpleQuery) of
        discard ->
            ok;
        continue ->
            handle_async_reply1(ReplyContext, Result)
    end.

handle_async_reply1(
    #{
        request_ref := Ref,
        inflight_tid := InflightTID,
        resource_id := Id,
        buffer_worker := BufferWorkerPid,
        min_query := ?QUERY(_ReplyTo, _, _, ExpireAt, _RequestContext, _TraceCtx) = Query
    } = ReplyContext,
    Result
) ->
    ?tp(
        handle_async_reply_enter,
        #{batch_or_query => [Query], ref => Ref, result => Result}
    ),
    Now = now_(),
    case is_expired(ExpireAt, Now) of
        true ->
            {IsAcked, _Queries} = ack_inflight(InflightTID, Ref, BufferWorkerPid),
            %% evaluate metrics call here since we're not inside
            %% buffer worker
            IsAcked andalso
                begin
                    emqx_resource_metrics:late_reply_inc(Id),
                    reply_dropped(Id, Query, {error, late_reply})
                end,
            ?tp(handle_async_reply_expired, #{expired => [Query]}),
            ok;
        false ->
            do_handle_async_reply(ReplyContext, Result)
    end.

do_handle_async_reply(
    #{
        simple_query := IsSimpleQuery,
        resource_id := Id,
        request_ref := Ref,
        buffer_worker := BufferWorkerPid,
        inflight_tid := InflightTID,
        min_query := ?QUERY(ReplyTo, _, Sent, _ExpireAt, RequestContext, TraceCtx) = Query
    },
    Result
) ->
    %% NOTE: 'inflight' is the count of messages that were sent async
    %% but received no ACK, NOT the number of messages queued in the
    %% inflight window.
    {Action, PostFn, DeltaCounters} = reply_caller_defer_metrics(
        Id, ?REPLY(ReplyTo, Sent, Result, RequestContext, TraceCtx), IsSimpleQuery
    ),
    ?tp(handle_async_reply, #{
        action => Action,
        batch_or_query => [Query],
        ref => Ref,
        result => Result
    }),
    case Action of
        ?nack ->
            %% Keep retrying.
            ok = mark_inflight_as_retriable(InflightTID, Ref),
            ok = ?MODULE:block(BufferWorkerPid),
            blocked;
        ?ack ->
            ok = do_async_ack(
                InflightTID,
                Ref,
                Id,
                PostFn,
                BufferWorkerPid,
                DeltaCounters,
                [Query],
                IsSimpleQuery
            )
    end.

handle_async_batch_reply(
    #{
        inflight_tid := InflightTID,
        request_ref := Ref,
        simple_query := IsSimpleQuery
    } = ReplyContext,
    Result
) ->
    case maybe_handle_unknown_async_reply(InflightTID, Ref, IsSimpleQuery) of
        discard ->
            ok;
        continue ->
            handle_async_batch_reply1(ReplyContext, Result)
    end.

handle_async_batch_reply1(
    #{
        inflight_tid := InflightTID,
        request_ref := Ref,
        min_batch := Batch
    } = ReplyContext,
    Result
) ->
    ?tp(
        handle_async_reply_enter,
        #{batch_or_query => Batch, ref => Ref, result => Result}
    ),
    Now = now_(),
    case sieve_expired_requests(Batch, Now) of
        {_NotExpired, []} ->
            %% this is the critical code path,
            %% we try not to do ets:lookup in this case
            %% because the batch can be quite big
            do_handle_async_batch_reply(ReplyContext, Result);
        {_NotExpired, _Expired} ->
            %% at least one is expired
            %% the batch from reply context is minimized, so it cannot be used
            %% to update the inflight items, hence discard Batch and lookup the RealBatch
            ?tp(handle_async_reply_expired, #{expired => _Expired}),
            handle_async_batch_reply2(ets:lookup(InflightTID, Ref), ReplyContext, Result, Now)
    end.

handle_async_batch_reply2([], _, _, _) ->
    %% this usually should never happen unless the async callback is being evaluated concurrently
    ok;
handle_async_batch_reply2([Inflight], ReplyContext, Results0, Now) ->
    ?INFLIGHT_ITEM(_, RealBatch, _IsRetriable, _AsyncWorkerMRef) = Inflight,
    #{
        resource_id := Id,
        buffer_worker := BufferWorkerPid,
        inflight_tid := InflightTID,
        request_ref := Ref,
        min_batch := Batch
    } = ReplyContext,
    %% All batch items share the same HasBeenSent flag
    %% So we just take the original flag from the ReplyContext batch
    %% and put it back to the batch found in inflight table
    %% which must have already been set to `false`
    [?QUERY(_ReplyTo, _, HasBeenSent, _ExpireAt, _RequestContext, _TraceCtx) | _] = Batch,
    {RealNotExpired0, RealExpired, Results} =
        sieve_expired_requests_with_results(RealBatch, Now, Results0),
    RealNotExpired =
        lists:map(
            fun(?QUERY(ReplyTo, CoreReq, _HasBeenSent, ExpireAt, RequestContext, TraceCtx)) ->
                ?QUERY(ReplyTo, CoreReq, HasBeenSent, ExpireAt, RequestContext, TraceCtx)
            end,
            RealNotExpired0
        ),
    NumExpired = length(RealExpired),
    %% evalutate metrics call here since we're not inside buffer
    %% worker
    emqx_resource_metrics:late_reply_inc(Id, NumExpired),
    batch_reply_dropped(Id, RealExpired, {error, late_reply}),
    case RealNotExpired of
        [] ->
            %% all expired, no need to update back the inflight batch
            _ = ack_inflight(InflightTID, Ref, BufferWorkerPid),
            ok;
        _ ->
            %% some queries are not expired, put them back to the inflight batch
            %% so it can be either acked now or retried later
            ok = update_inflight_item(InflightTID, Ref, RealNotExpired, NumExpired),
            ?tp_ignore_side_effects_in_prod(
                handle_async_reply_partially_expired,
                #{
                    inflight_count => inflight_count(InflightTID),
                    num_inflight_messages => inflight_num_msgs(InflightTID)
                }
            ),
            do_handle_async_batch_reply(ReplyContext#{min_batch := RealNotExpired}, Results)
    end.

do_handle_async_batch_reply(
    #{
        buffer_worker := BufferWorkerPid,
        resource_id := Id,
        inflight_tid := InflightTID,
        request_ref := Ref,
        min_batch := Batch,
        simple_query := IsSimpleQuery
    },
    Result
) ->
    {Action, PostFn, DeltaCounters} = batch_reply_caller_defer_metrics(
        Id, Result, Batch, IsSimpleQuery
    ),
    ?tp(handle_async_reply, #{
        action => Action,
        batch_or_query => Batch,
        ref => Ref,
        result => Result
    }),
    case Action of
        ?nack ->
            %% Keep retrying.
            ok = mark_inflight_as_retriable(InflightTID, Ref),
            ok = ?MODULE:block(BufferWorkerPid),
            blocked;
        ?ack ->
            ok = do_async_ack(
                InflightTID,
                Ref,
                Id,
                PostFn,
                BufferWorkerPid,
                DeltaCounters,
                Batch,
                IsSimpleQuery
            )
    end.

do_async_ack(InflightTID, Ref, Id, PostFn, BufferWorkerPid, DeltaCounters, Batch, IsSimpleQuery) ->
    {IsKnownRef, Queries} = ack_inflight(InflightTID, Ref, BufferWorkerPid),
    case IsSimpleQuery of
        true ->
            %% If this was a simple request, there's no inflight table, so we take the
            %% batch from the async reply context.
            PostFn(result_context(Batch)),
            bump_counters(Id, DeltaCounters);
        false when IsKnownRef ->
            PostFn(result_context(Queries)),
            bump_counters(Id, DeltaCounters);
        false ->
            ok
    end,
    ok.

%% check if the async reply is valid.
%% e.g. if a connector evaluates the callback more than once:
%% 1. If the request was previously deleted from inflight table due to
%%    either succeeded previously or expired, this function logs a
%%    warning message and returns 'discard' instruction.
%% 2. If the request was previously failed and now pending on a retry,
%%    then this function will return 'continue' as there is no way to
%%    tell if this reply is stae or not.
maybe_handle_unknown_async_reply(?NO_INFLIGHT, _Ref, true) ->
    continue;
maybe_handle_unknown_async_reply(InflightTID, Ref, _) ->
    try ets:member(InflightTID, Ref) of
        true ->
            continue;
        false ->
            ?tp(
                warning,
                unknown_async_reply_discarded,
                #{inflight_key => Ref}
            ),
            discard
    catch
        error:badarg ->
            %% shutdown ?
            discard
    end.

%%==============================================================================
%% operations for queue
queue_item_marshaller(Bin) when is_binary(Bin) ->
    binary_to_term(Bin);
queue_item_marshaller(Item) ->
    term_to_binary(Item).

estimate_size(QItem) ->
    erlang:external_size(QItem).

-spec append_queue(id(), index(), replayq:q(), [queue_query()]) ->
    {[queue_query()], replayq:q(), counters()}.
append_queue(Id, Index, Q, Queries) ->
    %% this assertion is to ensure that we never append a raw binary
    %% because the marshaller will get lost.
    false = is_binary(hd(Queries)),
    Q0 = replayq:append(Q, Queries),
    {Overflown, Q2, DeltaCounters} =
        case replayq:overflow(Q0) of
            OverflownBytes when OverflownBytes =< 0 ->
                {[], Q0, #{}};
            OverflownBytes ->
                PopOpts = #{bytes_limit => OverflownBytes, count_limit => 999999999},
                {Q1, QAckRef, Items2} = replayq:pop(Q0, PopOpts),
                ok = replayq:ack(Q1, QAckRef),
                Dropped = length(Items2),
                Counters = #{dropped_queue_full => Dropped},
                ?SLOG_THROTTLE(
                    warning,
                    #{
                        msg => data_bridge_buffer_overflow,
                        resource_id => Id,
                        worker_index => Index,
                        dropped => Dropped
                    },
                    #{tag => ?TAG}
                ),
                {Items2, Q1, Counters}
        end,
    ?tp(
        buffer_worker_appended_to_queue,
        #{
            id => Id,
            items => Queries,
            queue_count => queue_count(Q2),
            overflown => length(Overflown)
        }
    ),
    {Overflown, Q2, DeltaCounters}.

%%==============================================================================
%% the inflight queue for async query
-define(MAX_SIZE_REF, max_size).
-define(SIZE_REF, size).
-define(BATCH_COUNT_REF, batch_count).
-define(INITIAL_TIME_REF, initial_time).
-define(INITIAL_MONOTONIC_TIME_REF, initial_monotonic_time).

inflight_new(InfltWinSZ) ->
    TableId = ets:new(
        emqx_resource_buffer_worker_inflight_tab,
        [ordered_set, public, {write_concurrency, true}]
    ),
    inflight_append(TableId, {?MAX_SIZE_REF, InfltWinSZ}),
    %% we use this counter because we might deal with batches as
    %% elements.
    inflight_append(TableId, {?SIZE_REF, 0}),
    inflight_append(TableId, {?BATCH_COUNT_REF, 0}),
    inflight_append(TableId, {?INITIAL_TIME_REF, erlang:system_time()}),
    inflight_append(TableId, {?INITIAL_MONOTONIC_TIME_REF, make_request_ref()}),
    TableId.

-spec inflight_get_first_retriable(ets:tid(), integer()) ->
    none
    | {expired, inflight_key(), [queue_query()]}
    | {single, inflight_key(), queue_query()}
    | {batch, inflight_key(), _NotExpired :: [queue_query()], _Expired :: [queue_query()]}.
inflight_get_first_retriable(InflightTID, Now) ->
    MatchSpec =
        ets:fun2ms(
            fun(?INFLIGHT_ITEM(Ref, BatchOrQuery, IsRetriable, _AsyncWorkerMRef)) when
                IsRetriable =:= true
            ->
                {Ref, BatchOrQuery}
            end
        ),
    case ets:select(InflightTID, MatchSpec, _Limit = 1) of
        '$end_of_table' ->
            none;
        {
            [
                {Ref,
                    Query = ?QUERY(
                        _ReplyTo, _CoreReq, _HasBeenSent, ExpireAt, _RequestContext, _TraceCtx
                    )}
            ],
            _Continuation
        } ->
            case is_expired(ExpireAt, Now) of
                true ->
                    {expired, Ref, [Query]};
                false ->
                    {single, Ref, Query}
            end;
        {[{Ref, Batch = [_ | _]}], _Continuation} ->
            case sieve_expired_requests(Batch, Now) of
                {[], _AllExpired} ->
                    {expired, Ref, Batch};
                {NotExpired, Expired} ->
                    {batch, Ref, NotExpired, Expired}
            end
    end.

is_inflight_full(?NO_INFLIGHT) ->
    false;
is_inflight_full(InflightTID) ->
    [{_, MaxSize}] = ets:lookup(InflightTID, ?MAX_SIZE_REF),
    %% we consider number of batches rather than number of messages
    %% because one batch request may hold several messages.
    Size = inflight_count(InflightTID),
    Size >= MaxSize.

inflight_count(InflightTID) ->
    emqx_utils_ets:lookup_value(InflightTID, ?BATCH_COUNT_REF, 0).

inflight_num_msgs(InflightTID) ->
    [{_, Size}] = ets:lookup(InflightTID, ?SIZE_REF),
    Size.

inflight_append(?NO_INFLIGHT, _InflightItem) ->
    ok;
inflight_append(
    InflightTID,
    ?INFLIGHT_ITEM(Ref, [?QUERY(_, _, _, _, _, _) | _] = Batch0, IsRetriable, AsyncWorkerMRef)
) ->
    Batch = mark_as_sent(Batch0),
    InflightItem = ?INFLIGHT_ITEM(Ref, Batch, IsRetriable, AsyncWorkerMRef),
    IsNew = ets:insert_new(InflightTID, InflightItem),
    BatchSize = length(Batch),
    IsNew andalso inc_inflight(InflightTID, BatchSize),
    ?tp(buffer_worker_appended_to_inflight, #{item => InflightItem, is_new => IsNew}),
    ok;
inflight_append(
    InflightTID,
    ?INFLIGHT_ITEM(
        Ref,
        ?QUERY(_ReplyTo, _Req, _HasBeenSent, _ExpireAt, _RequestContext, _TraceCtx) = Query0,
        IsRetriable,
        AsyncWorkerMRef
    )
) ->
    Query = mark_as_sent(Query0),
    InflightItem = ?INFLIGHT_ITEM(Ref, Query, IsRetriable, AsyncWorkerMRef),
    IsNew = ets:insert_new(InflightTID, InflightItem),
    IsNew andalso inc_inflight(InflightTID, 1),
    ?tp(buffer_worker_appended_to_inflight, #{item => InflightItem, is_new => IsNew}),
    ok;
inflight_append(InflightTID, {Ref, Data}) ->
    ets:insert(InflightTID, {Ref, Data}),
    %% this is a metadata row being inserted; therefore, we don't bump
    %% the inflight metric.
    ok.

%% a request was already appended and originally not retriable, but an
%% error occurred and it is now retriable.
mark_inflight_as_retriable(?NO_INFLIGHT, _Ref) ->
    ok;
mark_inflight_as_retriable(InflightTID, Ref) ->
    _ = ets:update_element(InflightTID, Ref, {?RETRY_IDX, true}),
    %% the old worker's DOWN should not affect this inflight any more
    _ = ets:update_element(InflightTID, Ref, {?WORKER_MREF_IDX, erased}),
    ok.

%% Track each worker pid only once.
ensure_async_worker_monitored(
    Data0 = #{async_workers := AsyncWorkers}, {async_return, {ok, AsyncWorkerPid}} = _Result
) when
    is_pid(AsyncWorkerPid), is_map_key(AsyncWorkerPid, AsyncWorkers)
->
    AsyncWorkerMRef = maps:get(AsyncWorkerPid, AsyncWorkers),
    {Data0, AsyncWorkerMRef};
ensure_async_worker_monitored(
    Data0 = #{async_workers := AsyncWorkers0}, {async_return, {ok, AsyncWorkerPid}}
) when
    is_pid(AsyncWorkerPid)
->
    AsyncWorkerMRef = monitor(process, AsyncWorkerPid),
    AsyncWorkers = AsyncWorkers0#{AsyncWorkerPid => AsyncWorkerMRef},
    Data = Data0#{async_workers := AsyncWorkers},
    {Data, AsyncWorkerMRef};
ensure_async_worker_monitored(Data0, _Result) ->
    {Data0, undefined}.

-spec store_async_worker_reference(inflight_table(), inflight_key(), undefined | reference()) ->
    ok.
store_async_worker_reference(_InflightTID, _Ref, undefined) ->
    ok;
store_async_worker_reference(InflightTID, Ref, AsyncWorkerMRef) ->
    is_integer(Ref) orelse error(#{unexpected_ref => Ref}),
    _ = ets:update_element(
        InflightTID, Ref, {?WORKER_MREF_IDX, AsyncWorkerMRef}
    ),
    ok.

-spec ack_inflight(?NO_INFLIGHT | inflight_table(), inflight_key(), pid()) ->
    {boolean(), [queue_query()]}.
ack_inflight(?NO_INFLIGHT, _Ref, _BufferWorkerPid) ->
    {false, []};
ack_inflight(InflightTID, Ref, BufferWorkerPid) ->
    {Count, Removed, Queries} =
        case ets:take(InflightTID, Ref) of
            [?INFLIGHT_ITEM(Ref, ?QUERY(_, _, _, _, _, _) = Q, _IsRetriable, _AsyncWorkerMRef)] ->
                {1, true, [Q]};
            [
                ?INFLIGHT_ITEM(
                    Ref, [?QUERY(_, _, _, _, _, _) | _] = Batch, _IsRetriable, _AsyncWorkerMRef
                )
            ] ->
                {length(Batch), true, Batch};
            [] ->
                {0, false, []}
        end,
    FlushCheck = dec_inflight_remove(InflightTID, Count, Removed),
    case FlushCheck of
        no_flush -> ok;
        flush -> ?MODULE:flush_worker(BufferWorkerPid)
    end,
    IsKnownRef = (Count > 0),
    {IsKnownRef, Queries}.

mark_inflight_items_as_retriable(Data, AsyncWorkerMRef) ->
    #{inflight_tid := InflightTID} = Data,
    IsRetriable = true,
    MatchSpec =
        ets:fun2ms(
            fun(?INFLIGHT_ITEM(Ref, BatchOrQuery, _IsRetriable, AsyncWorkerMRef0)) when
                AsyncWorkerMRef =:= AsyncWorkerMRef0
            ->
                ?INFLIGHT_ITEM(Ref, BatchOrQuery, IsRetriable, AsyncWorkerMRef0)
            end
        ),
    _NumAffected = ets:select_replace(InflightTID, MatchSpec),
    ?tp(buffer_worker_async_agent_down, #{num_affected => _NumAffected, buffer_worker => self()}),
    ok.

%% used to update a batch after dropping expired individual queries.
update_inflight_item(InflightTID, Ref, NewBatch, NumExpired) ->
    _ = ets:update_element(InflightTID, Ref, {?ITEM_IDX, NewBatch}),
    ok = dec_inflight_update(InflightTID, NumExpired).

inc_inflight(InflightTID, Count) ->
    _ = ets:update_counter(InflightTID, ?SIZE_REF, {2, Count}),
    _ = ets:update_counter(InflightTID, ?BATCH_COUNT_REF, {2, 1}),
    ok.

-spec dec_inflight_remove(?NO_INFLIGHT | ets:tid(), non_neg_integer(), Removed :: boolean()) ->
    no_flush | flush.
dec_inflight_remove(_InflightTID, _Count = 0, _Removed = false) ->
    no_flush;
dec_inflight_remove(InflightTID, _Count = 0, _Removed = true) ->
    NewValue = ets:update_counter(InflightTID, ?BATCH_COUNT_REF, {2, -1, 0, 0}),
    MaxValue = emqx_utils_ets:lookup_value(InflightTID, ?MAX_SIZE_REF, 0),
    %% if the new value is Max - 1, it means that we've just made room
    %% in the inflight table, so we should poke the buffer worker to
    %% make it continue flushing.
    case NewValue =:= MaxValue - 1 of
        true -> flush;
        false -> no_flush
    end;
dec_inflight_remove(InflightTID, Count, _Removed = true) when Count > 0 ->
    %% If Count > 0, it must have been removed
    NewValue = ets:update_counter(InflightTID, ?BATCH_COUNT_REF, {2, -1, 0, 0}),
    _ = ets:update_counter(InflightTID, ?SIZE_REF, {2, -Count, 0, 0}),
    MaxValue = emqx_utils_ets:lookup_value(InflightTID, ?MAX_SIZE_REF, 0),
    %% if the new value is Max - 1, it means that we've just made room
    %% in the inflight table, so we should poke the buffer worker to
    %% make it continue flushing.
    case NewValue =:= MaxValue - 1 of
        true -> flush;
        false -> no_flush
    end.

dec_inflight_update(_InflightTID, _Count = 0) ->
    ok;
dec_inflight_update(InflightTID, Count) when Count > 0 ->
    _ = ets:update_counter(InflightTID, ?SIZE_REF, {2, -Count, 0, 0}),
    ok.

%%==============================================================================

call_mode(force_sync, _) -> sync;
call_mode(async_if_possible, always_sync) -> sync;
call_mode(async_if_possible, async_if_possible) -> async.

assert_ok_result(ok) ->
    true;
assert_ok_result({async_return, R}) ->
    assert_ok_result(R);
assert_ok_result(R) when is_tuple(R) ->
    try
        ok = erlang:element(1, R)
    catch
        error:{badmatch, _} ->
            error({not_ok_result, R})
    end;
assert_ok_result(R) ->
    error({not_ok_result, R}).

queue_count(Q) ->
    replayq:count(Q).

queue_bytes(Q) ->
    replayq:bytes(Q).

disk_queue_dir(Id, Index) ->
    QDir0 = binary_to_list(Id) ++ ":" ++ integer_to_list(Index),
    QDir = filename:join([emqx:data_dir(), "bufs", node(), QDir0]),
    emqx_utils:safe_filename(QDir).

clear_disk_queue_dir(Id, Index) ->
    ReplayQDir = disk_queue_dir(Id, Index),
    case file:del_dir_r(ReplayQDir) of
        {error, enoent} ->
            ok;
        Res ->
            Res
    end.

ensure_flush_timer(Data = #{batch_time := T}) ->
    ensure_flush_timer(Data, T).

ensure_flush_timer(Data = #{tref := undefined}, 0) ->
    %% if the batch_time is 0, we don't need to start a timer, which
    %% can be costly at high rates.
    Ref = make_ref(),
    self() ! {flush, Ref},
    Data#{tref => {Ref, Ref}};
ensure_flush_timer(Data = #{tref := undefined}, T) ->
    Ref = make_ref(),
    TRef = erlang:send_after(T, self(), {flush, Ref}),
    Data#{tref => {TRef, Ref}};
ensure_flush_timer(Data, _T) ->
    Data.

cancel_flush_timer(St = #{tref := undefined}) ->
    St;
cancel_flush_timer(St = #{tref := {TRef, _Ref}}) ->
    _ = erlang:cancel_timer(TRef),
    St#{tref => undefined}.

-spec make_request_ref() -> inflight_key().
make_request_ref() ->
    now_().

collect_requests(Acc, Limit) ->
    Count = length(Acc),
    do_collect_requests(Acc, Count, Limit).

do_collect_requests(Acc, Count, Limit) when Count >= Limit ->
    lists:reverse(Acc);
do_collect_requests(Acc, Count, Limit) ->
    receive
        ?SEND_REQ(_ReplyTo, _Req) = Request ->
            do_collect_requests([Request | Acc], Count + 1, Limit)
    after 0 ->
        lists:reverse(Acc)
    end.

mark_as_sent(Batch) when is_list(Batch) ->
    lists:map(fun mark_as_sent/1, Batch);
mark_as_sent(?QUERY(ReplyTo, Req, _HasBeenSent, ExpireAt, RequestContext, TraceCtx)) ->
    HasBeenSent = true,
    ?QUERY(ReplyTo, Req, HasBeenSent, ExpireAt, RequestContext, TraceCtx).

is_unrecoverable_error({error, {unrecoverable_error, _}}) ->
    true;
is_unrecoverable_error({error, {recoverable_error, _}}) ->
    false;
is_unrecoverable_error({async_return, Result}) ->
    is_unrecoverable_error(Result);
is_unrecoverable_error({error, _}) ->
    %% TODO: delete this clause.
    %% Ideally all errors except for 'unrecoverable_error' should be
    %% retried, including DB schema errors.
    true;
is_unrecoverable_error(_) ->
    false.

is_async_return({async_return, _}) ->
    true;
is_async_return(_) ->
    false.

sieve_expired_requests(Batch, Now) ->
    lists:partition(
        fun(?QUERY(_ReplyTo, _CoreReq, _HasBeenSent, ExpireAt, _RequestContext, _TraceCtx)) ->
            not is_expired(ExpireAt, Now)
        end,
        Batch
    ).

sieve_expired_requests_with_results(Batch, Now, Results) when is_list(Results) ->
    %% individual results; we need to drop those that match expired queries
    {RevNotExpiredBatch, RevNotExpiredResults, ExpiredBatch} =
        lists:foldl(
            fun(
                {
                    ?QUERY(_ReplyTo, _CoreReq, _HasBeenSent, ExpireAt, _RequestContext, _TraceCtx) =
                        Query,
                    Result
                },
                {NotExpAcc, ResAcc, ExpAcc}
            ) ->
                case not is_expired(ExpireAt, Now) of
                    true ->
                        {[Query | NotExpAcc], [Result | ResAcc], ExpAcc};
                    false ->
                        {NotExpAcc, ResAcc, [Query | ExpAcc]}
                end
            end,
            {[], [], []},
            lists:zip(Batch, Results)
        ),
    {lists:reverse(RevNotExpiredBatch), ExpiredBatch, lists:reverse(RevNotExpiredResults)};
sieve_expired_requests_with_results(Batch, Now, Result) ->
    %% one result for the whole batch, we just pass it along and
    %% `batch_reply_caller_defer_metrics' will expand it
    {NotExpiredBatch, ExpiredBatch} = sieve_expired_requests(Batch, Now),
    {NotExpiredBatch, ExpiredBatch, Result}.

-spec is_expired(infinity | integer(), integer()) -> boolean().
is_expired(infinity = _ExpireAt, _Now) ->
    false;
is_expired(ExpireAt, Now) ->
    Now > ExpireAt.

now_() ->
    erlang:monotonic_time(nanosecond).

-spec ensure_timeout_query_opts(query_opts(), sync | async) -> query_opts().
ensure_timeout_query_opts(#{timeout := _} = Opts, _SyncOrAsync) ->
    Opts;
ensure_timeout_query_opts(#{} = Opts0, sync) ->
    Opts0#{timeout => ?DEFAULT_REQUEST_TTL};
ensure_timeout_query_opts(#{} = Opts0, async) ->
    Opts0#{timeout => infinity}.

-spec ensure_expire_at(query_opts()) -> query_opts().
ensure_expire_at(#{expire_at := _} = Opts) ->
    Opts;
ensure_expire_at(#{timeout := infinity} = Opts) ->
    Opts#{expire_at => infinity};
ensure_expire_at(#{timeout := TimeoutMS} = Opts) ->
    TimeoutNS = erlang:convert_time_unit(TimeoutMS, millisecond, nanosecond),
    ExpireAt = now_() + TimeoutNS,
    Opts#{expire_at => ExpireAt}.

%% no need to keep the request for async reply handler
minimize(?QUERY(_, _, _, _, _, _) = Q) ->
    do_minimize(Q);
minimize(L) when is_list(L) ->
    lists:map(fun do_minimize/1, L).

-ifdef(TEST).
do_minimize(?QUERY(_ReplyTo, _Req, _Sent, _ExpireAt, _RequestContext, _TraceCtx) = Query) -> Query.
-else.
do_minimize(?QUERY(ReplyTo, _Req, Sent, ExpireAt, RequestContext, TraceCtx)) ->
    ?QUERY(ReplyTo, [], Sent, ExpireAt, RequestContext, TraceCtx).
-endif.

%% To avoid message loss due to misconfigurations, we adjust
%% `batch_time' based on `request_ttl'.  If `batch_time' >
%% `request_ttl', all requests will timeout before being sent if
%% the message rate is low.  Even worse if `pool_size' is high.
%% We cap `batch_time' at `request_ttl div 2' as a rule of thumb.
adjust_batch_time(_Id, _RequestTTL = infinity, BatchTime0) ->
    BatchTime0;
adjust_batch_time(Id, RequestTTL, BatchTime0) ->
    BatchTime = max(0, min(BatchTime0, RequestTTL div 2)),
    case BatchTime =:= BatchTime0 of
        false ->
            ?SLOG(
                info,
                #{
                    resource_id => Id,
                    msg => "adjusting_buffer_worker_batch_time",
                    new_batch_time => BatchTime
                },
                #{tag => ?TAG}
            );
        true ->
            ok
    end,
    BatchTime.

replayq_opts(Id, Index, Opts) ->
    BufferMode = maps:get(buffer_mode, Opts, memory_only),
    TotalBytes = maps:get(max_buffer_bytes, Opts, ?DEFAULT_BUFFER_BYTES),
    case BufferMode of
        memory_only ->
            #{
                mem_only => true,
                marshaller => fun ?MODULE:queue_item_marshaller/1,
                max_total_bytes => TotalBytes,
                sizer => fun ?MODULE:estimate_size/1
            };
        volatile_offload ->
            SegBytes0 = maps:get(buffer_seg_bytes, Opts, TotalBytes),
            SegBytes = min(SegBytes0, TotalBytes),
            #{
                dir => disk_queue_dir(Id, Index),
                marshaller => fun ?MODULE:queue_item_marshaller/1,
                max_total_bytes => TotalBytes,
                %% we don't want to retain the queue after
                %% resource restarts.
                offload => {true, volatile},
                seg_bytes => SegBytes,
                sizer => fun ?MODULE:estimate_size/1
            }
    end.

%% The request timeout should be greater than the resume interval, as
%% it defines how often the buffer worker tries to unblock. If request
%% timeout is <= resume interval and the buffer worker is ever
%% blocked, than all queued requests will basically fail without being
%% attempted.
-spec default_resume_interval(request_ttl(), health_check_interval()) -> timeout_ms().
default_resume_interval(_RequestTTL = infinity, HealthCheckInterval) ->
    max(1, HealthCheckInterval);
default_resume_interval(RequestTTL, HealthCheckInterval) ->
    max(1, min(HealthCheckInterval, RequestTTL div 3)).

-spec reply_call(reference(), term()) -> ok.
reply_call(Alias, Response) ->
    %% Since we use a reference created with `{alias,
    %% reply_demonitor}', after we `demonitor' it in case of a
    %% timeout, we won't send any more messages that the caller is not
    %% expecting anymore.  Using `gen_statem:reply({pid(),
    %% reference()}, _)' would still send a late reply even after the
    %% demonitor.
    erlang:send(Alias, {Alias, Response}),
    ok.

%% Used by `simple_sync_internal_buffer_query' to reply and chain existing `reply_to'
%% callbacks.
-spec reply_call_internal_buffer(reference(), reply_fun(), reply_caller_context()) -> ok.
reply_call_internal_buffer(ReplyAlias, MaybeReplyTo, ReplyCallerContext) ->
    ?tp("reply_call_internal_buffer", #{}),
    {Result, RequestContext} = maps:take(?result, ReplyCallerContext),
    ?MODULE:reply_call(ReplyAlias, Result),
    do_reply_caller(MaybeReplyTo, RequestContext, Result).

%% record buffer worker only when it's a request initiated from buffer worker.
buffer_worker(?NO_INFLIGHT) ->
    %% simple_sync_internal_buffer_query
    ?NO_BUFFER_WORKER;
buffer_worker(_Tid) ->
    self().

is_simple_query(#{simple_query := Bool}) ->
    Bool.

is_channel_apt_for_queries(?status_connected) ->
    true;
is_channel_apt_for_queries(?status_connecting) ->
    true;
is_channel_apt_for_queries(_) ->
    false.

-spec request_context(query_opts()) -> request_context().
request_context(QueryOpts) ->
    maps:with(
        [
            ?is_fallback,
            ?fallback_actions,
            ?reply_to
        ],
        QueryOpts
    ).

-spec result_context([queue_query()]) -> query_result_context().
result_context(Queries) ->
    #{?queries => Queries}.

-doc """
This an internal export to be used only in `emqx_resource` application in places where
the request is dropped/fails before it even reaches the buffering layer (here).

An example of such situation is when the resource is deemed an "unhealthy target".

Another situation we might want to trigger this is when the query mode is async and the
action is not yet added to the resource state.  In this case, the message will be cast
into the void.
""".
-spec unhealthy_target_maybe_trigger_fallback_actions(
    action_resource_id(),
    request(),
    _ErrTagMsg :: string(),
    _ExtraTraceCtx :: map(),
    query_opts()
) ->
    ok.
unhealthy_target_maybe_trigger_fallback_actions(
    ActionResId, Req, ErrTagMsg, ExtraTraceCtx, QueryOpts0
) ->
    QueryOpts1 = ensure_timeout_query_opts(QueryOpts0, sync),
    QueryOpts = ensure_expire_at(QueryOpts1),
    ReplyFun = maps:get(async_reply_fun, QueryOpts, undefined),
    HasBeenSent = false,
    ExpireAt = maps:get(expire_at, QueryOpts),
    RequestContext = request_context(QueryOpts),
    TraceCtx = maps:get(trace_ctx, QueryOpts, undefined),
    Query = ?QUERY(ReplyFun, Req, HasBeenSent, ExpireAt, RequestContext, TraceCtx),
    ResultContext = result_context([Query]),
    emqx_utils:nolink_apply(fun() ->
        set_rule_id_trace_meta_data(Query),
        logger:update_process_metadata(#{action_id => ActionResId}),
        ?TRACE(
            "QUERY",
            ErrTagMsg,
            ExtraTraceCtx
        )
    end),
    maybe_trigger_fallback_actions(ActionResId, ResultContext).

%% Should be called for individual queries, not batches.
%% `batch_reply_caller_defer_metrics' handles splitting a batch into individual result
%% contexts.
-spec maybe_trigger_fallback_actions(id(), query_result_context()) -> ok.
maybe_trigger_fallback_actions(_Id, #{
    ?queries := [
        ?QUERY(_, _, _, _, #{?is_fallback := true}, _)
    ]
}) ->
    ok;
maybe_trigger_fallback_actions(Id, #{
    ?queries := [
        ?QUERY(
            _From,
            {Id, #{} = Req},
            _HasBeenSent,
            _ExpireAt,
            #{?fallback_actions := [_ | _] = FallbackActions} = RequestContext,
            TraceCtx
        ) = Query
    ]
}) ->
    QueryOpts0 = maps:with([?reply_to], RequestContext),
    %% We want to run all fallback actions in parallel and we don't care about their
    %% results, so we impose the request query kind `async' here.  Note that the request
    %% query kind is independent from the resource query mode, which could be `sync' on
    %% its own.
    QueryOpts = QueryOpts0#{
        ?is_fallback => true,
        query_mode => async,
        trace_ctx => TraceCtx
    },
    emqx_utils:pforeach(
        fun(FallbackAction) ->
            set_rule_id_trace_meta_data(Query),
            trigger_fallback_action(Id, FallbackAction, Req, QueryOpts)
        end,
        FallbackActions,
        infinity
    ),
    ok;
maybe_trigger_fallback_actions(_Id, _ResultContext) ->
    %% Todo: Log a warning when this is called with a batch to signal bug?
    ok.

trigger_fallback_action(Id, #{kind := reference, type := Type, name := Name}, Req, QueryOpts) ->
    try
        %% Should we log if disabled/not found? Other errors?
        FallbackResId = emqx_bridge_v2:id(Type, Name),
        case FallbackResId == Id of
            true ->
                %% Recursively falling back to self
                ok;
            false ->
                emqx_bridge_v2:send_message(Type, Name, Req, QueryOpts)
        end
    catch
        K:E ->
            ?SLOG_THROTTLE(
                error,
                Id,
                #{
                    msg => failed_to_trigger_fallback_action,
                    primary_action_resource_id => Id,
                    fallback_kind => reference,
                    fallback_type => Type,
                    fallback_name => Name,
                    reason => {K, E}
                },
                #{tag => ?TAG}
            ),
            ok
    end;
trigger_fallback_action(Id, #{kind := republish, args := #{?COMPUTED := Args}}, Req, _QueryOpts) ->
    try
<<<<<<< HEAD
        ProcessMetadata =
            maybe
                undefined ?= logger:get_process_metadata(),
                #{}
            end,
        %% Using separate process to avoid tampering too much with current process
        %% metadata.
        emqx_utils:nolink_apply(fun() ->
            %% This simulates what `emqx_rule_runtime:do_handle_action2` does.
            RuleActionInfo = #{mod => emqx_rule_actions, func => republish, args => Args},
            logger:update_process_metadata(ProcessMetadata#{action_id => RuleActionInfo}),
            _ = emqx_rule_actions:republish(Req, Req, Args),
            ok
        end),
=======
        Env =
            case Req of
                #{metadata := #{rule_id := _}} ->
                    Req;
                #{} ->
                    %% Rule metadata might be missing if the originating rule SQL is
                    %% strict.  We inject the action id in its stead, since
                    %% `emqx_rule_actions:republish` expects it.
                    maps:update_with(
                        metadata,
                        fun(M) -> M#{rule_id => Id} end,
                        #{rule_id => Id},
                        Req
                    )
            end,
        _ = emqx_rule_actions:republish(Req, Env, Args),
>>>>>>> d1d67c1a
        ok
    catch
        K:E:S ->
            ?SLOG_THROTTLE(
                error,
                Id,
                #{
                    msg => failed_to_trigger_fallback_action,
                    primary_action_resource_id => Id,
                    fallback_kind => republish,
                    republish_topic => maps:get(topic, Args, undefined),
                    reason => {K, E},
                    stacktrace => S
                },
                #{tag => ?TAG}
            ),
            ok
    end;
trigger_fallback_action(Id, FallbackFn, Req, QueryOpts) when is_function(FallbackFn) ->
    %% This clause is only for tests.
    FallbackFn(#{action_res_id => Id, request => Req, query_opts => QueryOpts}).

-ifdef(TEST).
-include_lib("eunit/include/eunit.hrl").
adjust_batch_time_test_() ->
    %% just for logging
    Id = some_id,
    [
        {"batch time smaller than request_time/2",
            ?_assertEqual(
                100,
                adjust_batch_time(Id, 500, 100)
            )},
        {"batch time equal to request_time/2",
            ?_assertEqual(
                100,
                adjust_batch_time(Id, 200, 100)
            )},
        {"batch time greater than request_time/2",
            ?_assertEqual(
                50,
                adjust_batch_time(Id, 100, 100)
            )},
        {"batch time smaller than request_time/2 (request_time = infinity)",
            ?_assertEqual(
                100,
                adjust_batch_time(Id, infinity, 100)
            )}
    ].
-endif.<|MERGE_RESOLUTION|>--- conflicted
+++ resolved
@@ -2671,7 +2671,6 @@
     end;
 trigger_fallback_action(Id, #{kind := republish, args := #{?COMPUTED := Args}}, Req, _QueryOpts) ->
     try
-<<<<<<< HEAD
         ProcessMetadata =
             maybe
                 undefined ?= logger:get_process_metadata(),
@@ -2683,27 +2682,24 @@
             %% This simulates what `emqx_rule_runtime:do_handle_action2` does.
             RuleActionInfo = #{mod => emqx_rule_actions, func => republish, args => Args},
             logger:update_process_metadata(ProcessMetadata#{action_id => RuleActionInfo}),
-            _ = emqx_rule_actions:republish(Req, Req, Args),
+            Env =
+                case Req of
+                    #{metadata := #{rule_id := _}} ->
+                        Req;
+                    #{} ->
+                        %% Rule metadata might be missing if the originating rule SQL is
+                        %% strict.  We inject the action id in its stead, since
+                        %% `emqx_rule_actions:republish` expects it.
+                        maps:update_with(
+                            metadata,
+                            fun(M) -> M#{rule_id => Id} end,
+                            #{rule_id => Id},
+                            Req
+                        )
+                end,
+            _ = emqx_rule_actions:republish(Req, Env, Args),
             ok
         end),
-=======
-        Env =
-            case Req of
-                #{metadata := #{rule_id := _}} ->
-                    Req;
-                #{} ->
-                    %% Rule metadata might be missing if the originating rule SQL is
-                    %% strict.  We inject the action id in its stead, since
-                    %% `emqx_rule_actions:republish` expects it.
-                    maps:update_with(
-                        metadata,
-                        fun(M) -> M#{rule_id => Id} end,
-                        #{rule_id => Id},
-                        Req
-                    )
-            end,
-        _ = emqx_rule_actions:republish(Req, Env, Args),
->>>>>>> d1d67c1a
         ok
     catch
         K:E:S ->

--- conflicted
+++ resolved
@@ -1,25 +1,15 @@
 %% -*- mode: erlang -*-
 %% Unless you know what you are doing, DO NOT edit manually!!
 {VSN,
-<<<<<<< HEAD
-  [{<<"4\\.3\\.[0-2]">>,
+  [{<<"4\\.4\\.[0-2]">>,
     %% restart it due to epgsql upgraded from 4.4.0 to 4.6.0
     %% in emqx_auth_pgsql:v4.3.3
-    [{restart_application,emqx_auth_pgsql}]},
-   {<<".*">>,[]}],
-  [{<<"4\\.3\\.[0-2]">>,
-    [{restart_application,emqx_auth_pgsql}]},
-=======
-  [{<<"4\\.4\\.[0-2]">>,
-    %% epgsql 4.4.0 -> 4.6.0.
-    %% epgsql has no appup, so we can only restart it.
-    [{restart_application,epgsql},
-     {restart_application,emqx_auth_pgsql}]},
+    [{load_module,emqx_auth_pgsql,brutal_purge,soft_purge,[]},
+     {load_module,emqx_auth_pgsql_app,brutal_purge,soft_purge,[]}
+    ]},
    {<<".*">>,[]}],
   [{<<"4\\.4\\.[0-2]">>,
-    %% epgsql 4.4.0 -> 4.6.0.
-    %% epgsql has no appup, so we can only restart it.
-    [{restart_application,epgsql},
-     {restart_application,emqx_auth_pgsql}]},
->>>>>>> f1f7ace7
+    [{load_module,emqx_auth_pgsql,brutal_purge,soft_purge,[]},
+     {load_module,emqx_auth_pgsql_app,brutal_purge,soft_purge,[]}
+    ]},
    {<<".*">>,[]}]}.
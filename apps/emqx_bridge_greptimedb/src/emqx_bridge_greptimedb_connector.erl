%%--------------------------------------------------------------------
%% Copyright (c) 2022-2025 EMQ Technologies Co., Ltd. All Rights Reserved.
%%--------------------------------------------------------------------
-module(emqx_bridge_greptimedb_connector).

-include_lib("emqx_connector/include/emqx_connector.hrl").
-include_lib("emqx_resource/include/emqx_resource.hrl").
-include_lib("hocon/include/hoconsc.hrl").
-include_lib("typerefl/include/types.hrl").
-include_lib("emqx/include/logger.hrl").
-include_lib("snabbkaffe/include/snabbkaffe.hrl").

-import(hoconsc, [mk/2, enum/1, ref/2]).

-behaviour(emqx_resource).

%% callbacks of behaviour emqx_resource
-export([
    resource_type/0,
    callback_mode/0,
    on_start/2,
    on_stop/2,
    on_add_channel/4,
    on_remove_channel/3,
    on_get_channel_status/3,
    on_get_channels/1,
    on_query/3,
    on_batch_query/3,
    on_query_async/4,
    on_batch_query_async/4,
    on_get_status/2,
    on_format_query_result/1
]).
-export([reply_callback/2]).

-export([
    roots/0,
    namespace/0,
    fields/1,
    desc/1
]).

-export([precision_field/0]).

%% only for test
-ifdef(TEST).
-export([is_unrecoverable_error/1]).
-endif.

-type ts_precision() :: ns | us | ms | s.

%% Allocatable resources
-define(greptime_client, greptime_client).

-define(GREPTIMEDB_DEFAULT_PORT, 4001).

-define(DEFAULT_DB, <<"public">>).

-define(GREPTIMEDB_HOST_OPTIONS, #{
    default_port => ?GREPTIMEDB_DEFAULT_PORT
}).

-define(DEFAULT_TIMESTAMP_TMPL, "${timestamp}").

-define(AUTO_RECONNECT_S, 1).

-define(CONNECT_TIMEOUT, 5_000).

%% -------------------------------------------------------------------------------------------------
%% resource callback
resource_type() -> greptimedb.

callback_mode() -> async_if_possible.

on_add_channel(
    _InstanceId,
    #{channels := Channels} = OldState,
    ChannelId,
    #{parameters := Parameters} = ChannelConfig0
) ->
    #{write_syntax := WriteSyntaxTmpl} = Parameters,
    Precision = maps:get(precision, Parameters, ms),
    ChannelConfig = maps:merge(
        Parameters,
        ChannelConfig0#{
            precision => Precision,
            write_syntax => to_config(WriteSyntaxTmpl, Precision)
        }
    ),
    {ok, OldState#{
        channels => Channels#{ChannelId => ChannelConfig}
    }}.

on_remove_channel(_InstanceId, #{channels := Channels} = State, ChannelId) ->
    NewState = State#{channels => maps:remove(ChannelId, Channels)},
    {ok, NewState}.

on_get_channel_status(InstanceId, _ChannelId, State) ->
    case on_get_status(InstanceId, State) of
        ?status_connected -> ?status_connected;
        _ -> ?status_connecting
    end.

on_get_channels(InstanceId) ->
    emqx_bridge_v2:get_channels_for_connector(InstanceId).

on_start(InstId, Config) ->
    %% InstID as pool would be handled by greptimedb client
    %% so there is no need to allocate pool_name here
    %% See: greptimedb:start_client/1
    start_client(InstId, Config).

on_stop(InstId, #{client := Client}) ->
    Res = greptimedb:stop_client(Client),
    ?tp(greptimedb_client_stopped, #{instance_id => InstId}),
    Res;
on_stop(InstId, _State) ->
    case emqx_resource:get_allocated_resources(InstId) of
        #{?greptime_client := Client} ->
            Res = greptimedb:stop_client(Client),
            ?tp(greptimedb_client_stopped, #{instance_id => InstId}),
            Res;
        _ ->
            ok
    end.

on_query(InstId, {Channel, Message}, State) ->
    #{
        channels := #{Channel := #{write_syntax := SyntaxLines}},
        client := Client,
        dbname := DbName
    } = State,
    case data_to_points(Message, DbName, SyntaxLines) of
        {ok, Points} ->
            ?tp(
                greptimedb_connector_send_query,
                #{points => Points, batch => false, mode => sync}
            ),
            do_query(InstId, Channel, Client, Points);
        {error, ErrorPoints} ->
            ?tp(
                greptimedb_connector_send_query_error,
                #{batch => false, mode => sync, error => ErrorPoints}
            ),
            log_error_points(InstId, ErrorPoints),
            {error, ErrorPoints}
    end.

%% Once a Batched Data trans to points failed.
%% This batch query failed
on_batch_query(InstId, [{Channel, _} | _] = BatchData, State) ->
    #{
        channels := #{Channel := #{write_syntax := SyntaxLines}},
        client := Client,
        dbname := DbName
    } = State,
    case parse_batch_data(InstId, DbName, BatchData, SyntaxLines) of
        {ok, Points} ->
            ?tp(
                greptimedb_connector_send_query,
                #{points => Points, batch => true, mode => sync}
            ),
            do_query(InstId, Channel, Client, Points);
        {error, Reason} ->
            ?tp(
                greptimedb_connector_send_query_error,
                #{batch => true, mode => sync, error => Reason}
            ),
            {error, {unrecoverable_error, Reason}}
    end.

on_query_async(InstId, {Channel, Message}, {ReplyFun, Args}, State) ->
    #{
        channels := #{Channel := #{write_syntax := SyntaxLines}},
        client := Client,
        dbname := DbName
    } = State,
    case data_to_points(Message, DbName, SyntaxLines) of
        {ok, Points} ->
            ?tp(
                greptimedb_connector_send_query,
                #{points => Points, batch => false, mode => async}
            ),
            do_async_query(InstId, Channel, Client, Points, {ReplyFun, Args});
        {error, ErrorPoints} = Err ->
            ?tp(
                greptimedb_connector_send_query_error,
                #{batch => false, mode => async, error => ErrorPoints}
            ),
            log_error_points(InstId, ErrorPoints),
            Err
    end.

on_batch_query_async(InstId, [{Channel, _} | _] = BatchData, {ReplyFun, Args}, State) ->
    #{
        channels := #{Channel := #{write_syntax := SyntaxLines}},
        client := Client,
        dbname := DbName
    } = State,
    case parse_batch_data(InstId, DbName, BatchData, SyntaxLines) of
        {ok, Points} ->
            ?tp(
                greptimedb_connector_send_query,
                #{points => Points, batch => true, mode => async}
            ),
            do_async_query(InstId, Channel, Client, Points, {ReplyFun, Args});
        {error, Reason} ->
            ?tp(
                greptimedb_connector_send_query_error,
                #{batch => true, mode => async, error => Reason}
            ),
            {error, {unrecoverable_error, Reason}}
    end.

on_get_status(_InstId, #{client := Client}) ->
    case greptimedb:is_alive(Client) of
        true ->
            ?status_connected;
        false ->
            ?status_disconnected
    end.

%% -------------------------------------------------------------------------------------------------
%% schema
namespace() -> connector_greptimedb.

roots() ->
    [
        {config, #{
            type => hoconsc:union(
                [
                    hoconsc:ref(?MODULE, greptimedb)
                ]
            )
        }}
    ].

fields("connector") ->
    [server_field(), ttl_field()] ++
        credentials_fields() ++
        emqx_connector_schema_lib:ssl_fields();
%% ============ begin: schema for old bridge configs ============
fields(common) ->
    [
        server_field(),
        ttl_field(),
        precision_field()
    ];
fields(greptimedb) ->
    fields(common) ++
        credentials_fields() ++
        emqx_connector_schema_lib:ssl_fields().
%% ============ end: schema for old bridge configs ============

desc(common) ->
    ?DESC("common");
desc(greptimedb) ->
    ?DESC("greptimedb").

precision_field() ->
    {precision,
        %% The greptimedb only supports these 4 precision
        mk(enum([ns, us, ms, s]), #{
            required => false, default => ms, desc => ?DESC("precision")
        })}.

server_field() ->
    {server, server()}.

ttl_field() ->
    {ttl,
        mk(binary(), #{
            required => false,
            desc => ?DESC("ttl")
        })}.

server() ->
    Meta = #{
        required => false,
        default => <<"127.0.0.1:4001">>,
        desc => ?DESC("server"),
        converter => fun convert_server/2
    },
    emqx_schema:servers_sc(Meta, ?GREPTIMEDB_HOST_OPTIONS).

credentials_fields() ->
    [
        {dbname, mk(binary(), #{required => true, desc => ?DESC("dbname")})},
        {username, mk(binary(), #{desc => ?DESC("username")})},
        {password, emqx_schema_secret:mk(#{desc => ?DESC("password")})}
    ].

%% -------------------------------------------------------------------------------------------------
%% internal functions

start_client(InstId, Config) ->
    ClientConfig = client_config(InstId, Config),
    ?SLOG(info, #{
        msg => "starting_greptimedb_connector",
        connector => InstId,
        config => emqx_utils:redact(Config),
        client_config => emqx_utils:redact(ClientConfig)
    }),
    try do_start_client(InstId, ClientConfig, Config) of
        Res = {ok, #{client := Client}} ->
            ok = emqx_resource:allocate_resource(InstId, ?MODULE, ?greptime_client, Client),
            Res;
        {error, Reason} ->
            {error, Reason}
    catch
        E:R:S ->
            ?tp(greptimedb_connector_start_exception, #{error => {E, R}}),
            ?SLOG(warning, #{
                msg => "start_greptimedb_connector_error",
                connector => InstId,
                error => E,
                reason => emqx_utils:redact(R),
                stack => emqx_utils:redact(S)
            }),
            {error, R}
    end.

do_start_client(
    InstId,
    ClientConfig,
    Config
) ->
    case greptimedb:start_client(ClientConfig) of
        {ok, Client} ->
            case greptimedb:is_alive(Client, true) of
                true ->
                    State = #{
                        client => Client,
                        dbname => proplists:get_value(dbname, ClientConfig, ?DEFAULT_DB),
                        channels => #{}
                    },
                    ?SLOG(info, #{
                        msg => "starting_greptimedb_connector_success",
                        connector => InstId,
                        client => redact_auth(Client),
                        state => redact_auth(State)
                    }),
                    {ok, State};
                {false, Reason} ->
                    ?tp(greptimedb_connector_start_failed, #{
                        error => greptimedb_client_not_alive, reason => Reason
                    }),
                    ?SLOG(warning, #{
                        msg => "failed_to_start_greptimedb_connector",
                        connector => InstId,
                        client => redact_auth(Client),
                        reason => Reason
                    }),
                    %% no leak
                    _ = greptimedb:stop_client(Client),
                    {error, greptimedb_client_not_alive}
            end;
        {error, {already_started, Client0}} ->
            ?tp(greptimedb_connector_start_already_started, #{}),
            ?SLOG(info, #{
                msg => "restarting_greptimedb_connector_found_already_started_client",
                connector => InstId,
                old_client => redact_auth(Client0)
            }),
            _ = greptimedb:stop_client(Client0),
            do_start_client(InstId, ClientConfig, Config);
        {error, Reason} ->
            ?tp(greptimedb_connector_start_failed, #{error => Reason}),
            ?SLOG(warning, #{
                msg => "failed_to_start_greptimedb_connector",
                connector => InstId,
                reason => Reason
            }),
            {error, Reason}
    end.

grpc_opts() ->
    #{
        sync_start => true,
        connect_timeout => ?CONNECT_TIMEOUT
    }.

client_config(
    InstId,
    Config = #{
        server := Server
    }
) ->
    Hints =
        case maps:find(ttl, Config) of
            {ok, TimeToLive} -> #{<<"ttl">> => TimeToLive};
            _ -> #{}
        end,
    #{hostname := Host, port := Port} = emqx_schema:parse_server(Server, ?GREPTIMEDB_HOST_OPTIONS),
    [
        {endpoints, [{http, str(Host), Port}]},
        {pool_size, erlang:system_info(schedulers)},
        {pool, InstId},
        {pool_type, random},
        {auto_reconnect, ?AUTO_RECONNECT_S},
        {grpc_hints, Hints},
        {grpc_opts, grpc_opts()}
    ] ++ protocol_config(Config).

protocol_config(
    #{
        dbname := DbName,
        ssl := SSL
    } = Config
) ->
    [
        {dbname, str(DbName)}
    ] ++ auth(Config) ++
        ssl_config(SSL).

ssl_config(#{enable := false}) ->
    [
        {https_enabled, false}
    ];
ssl_config(SSL = #{enable := true}) ->
    [
        {https_enabled, true},
        {transport, ssl},
        {transport_opts, emqx_tls_lib:to_client_opts(SSL)}
    ].

auth(#{username := Username, password := Password}) ->
    [
        %% TODO: teach `greptimedb` to accept 0-arity closures as passwords.
        {auth, {basic, #{username => str(Username), password => emqx_secret:unwrap(Password)}}}
    ];
auth(_) ->
    [].

redact_auth(Term) ->
    emqx_utils:redact(Term, fun is_auth_key/1).

is_auth_key(Key) when is_binary(Key) ->
    string:equal("authorization", Key, true);
is_auth_key(_) ->
    false.

%% -------------------------------------------------------------------------------------------------
%% Query
do_query(InstId, Channel, Client, Points) ->
    emqx_trace:rendered_action_template(Channel, #{points => Points}),
    case greptimedb:write_batch(Client, Points) of
        {ok, #{response := {affected_rows, #{value := Rows}}}} ->
            ?SLOG(debug, #{
                msg => "greptimedb_write_point_success",
                connector => InstId,
                points => Points
            }),
            {ok, {affected_rows, Rows}};
        {error, {unauth, _, _}} ->
            ?tp(greptimedb_connector_do_query_failure, #{error => <<"authorization failure">>}),
            ?SLOG(error, #{
                msg => "greptimedb_authorization_failed",
                client => redact_auth(Client),
                connector => InstId
            }),
            {error, {unrecoverable_error, <<"authorization failure">>}};
        {error, Reason} = Err ->
            ?tp(greptimedb_connector_do_query_failure, #{error => Reason}),
            ?SLOG(error, #{
                msg => "greptimedb_write_point_failed",
                connector => InstId,
                reason => Reason
            }),
            case is_unrecoverable_error(Err) of
                true ->
                    {error, {unrecoverable_error, Reason}};
                false ->
                    {error, {recoverable_error, Reason}}
            end
    end.

on_format_query_result({ok, {affected_rows, Rows}}) ->
    #{result => ok, affected_rows => Rows};
on_format_query_result(Result) ->
    Result.

do_async_query(InstId, Channel, Client, Points, ReplyFunAndArgs) ->
    ?SLOG(info, #{
        msg => "greptimedb_write_point_async",
        connector => InstId,
        points => Points
    }),
    emqx_trace:rendered_action_template(Channel, #{points => Points}),
    WrappedReplyFunAndArgs = {fun ?MODULE:reply_callback/2, [ReplyFunAndArgs]},
    ok = greptimedb:async_write_batch(Client, Points, WrappedReplyFunAndArgs).

reply_callback(ReplyFunAndArgs, {error, {unauth, _, _}}) ->
    ?tp(greptimedb_connector_do_query_failure, #{error => <<"authorization failure">>}),
    Result = {error, {unrecoverable_error, <<"authorization failure">>}},
    emqx_resource:apply_reply_fun(ReplyFunAndArgs, Result);
reply_callback(ReplyFunAndArgs, {error, Reason} = Error) ->
    case is_unrecoverable_error(Error) of
        true ->
            Result = {error, {unrecoverable_error, Reason}},
            emqx_resource:apply_reply_fun(ReplyFunAndArgs, Result);
        false ->
            Result = {error, {recoverable_error, Reason}},
            emqx_resource:apply_reply_fun(ReplyFunAndArgs, Result)
    end;
reply_callback(ReplyFunAndArgs, Result) ->
    emqx_resource:apply_reply_fun(ReplyFunAndArgs, Result).

%% -------------------------------------------------------------------------------------------------
%% Tags & Fields Config Trans

to_config(Lines, Precision) ->
    to_config(Lines, [], Precision).

to_config([], Acc, _Precision) ->
    lists:reverse(Acc);
to_config([Item0 | Rest], Acc, Precision) ->
    Ts0 = maps:get(timestamp, Item0, ?DEFAULT_TIMESTAMP_TMPL),
    {Ts, FromPrecision, ToPrecision} = preproc_tmpl_timestamp(Ts0, Precision),
    Item = #{
        measurement => emqx_placeholder:preproc_tmpl(maps:get(measurement, Item0)),
        timestamp => Ts,
        precision => {FromPrecision, ToPrecision},
        tags => to_kv_config(maps:get(tags, Item0)),
        fields => to_kv_config(maps:get(fields, Item0))
    },
    to_config(Rest, [Item | Acc], Precision).

%% pre-process the timestamp template
%% returns a tuple of three elements:
%% 1. The timestamp template itself.
%% 2. The source timestamp precision (ms if the template ${timestamp} is used).
%% 3. The target timestamp precision (configured for the client).
preproc_tmpl_timestamp(undefined, Precision) ->
    %% not configured, we default it to the message timestamp
    preproc_tmpl_timestamp(?DEFAULT_TIMESTAMP_TMPL, Precision);
preproc_tmpl_timestamp(Ts, Precision) when is_integer(Ts) ->
    %% a const value is used which is very much unusual, but we have to add a special handling
    {Ts, Precision, Precision};
preproc_tmpl_timestamp(Ts, Precision) when is_list(Ts) ->
    preproc_tmpl_timestamp(iolist_to_binary(Ts), Precision);
preproc_tmpl_timestamp(<<?DEFAULT_TIMESTAMP_TMPL>> = Ts, Precision) ->
    {emqx_placeholder:preproc_tmpl(Ts), ms, Precision};
preproc_tmpl_timestamp(Ts, Precision) when is_binary(Ts) ->
    %% a placehold is in use. e.g. ${payload.my_timestamp}
    %% we can only hope it the value will be of the same precision in the configs
    {emqx_placeholder:preproc_tmpl(Ts), Precision, Precision}.

to_kv_config(KVfields) ->
    lists:foldl(
        fun({K, V}, Acc) -> to_maps_config(K, V, Acc) end,
        #{},
        KVfields
    ).

to_maps_config(K, V, Res) ->
    NK = emqx_placeholder:preproc_tmpl(bin(K)),
    NV = preproc_quoted(V),
    Res#{NK => NV}.

preproc_quoted({quoted, V}) ->
    {quoted, emqx_placeholder:preproc_tmpl(bin(V))};
preproc_quoted(V) ->
    emqx_placeholder:preproc_tmpl(bin(V)).

proc_quoted({quoted, V}, Data, TransOpts) ->
    {quoted, emqx_placeholder:proc_tmpl(V, Data, TransOpts)};
proc_quoted(V, Data, TransOpts) ->
    emqx_placeholder:proc_tmpl(V, Data, TransOpts).

%% -------------------------------------------------------------------------------------------------
%% Tags & Fields Data Trans
parse_batch_data(InstId, DbName, BatchData, SyntaxLines) ->
    {Points, Errors} = lists:foldl(
        fun({_, Data}, {ListOfPoints, ErrAccIn}) ->
            case data_to_points(Data, DbName, SyntaxLines) of
                {ok, Points} ->
                    {[Points | ListOfPoints], ErrAccIn};
                {error, ErrorPoints} ->
                    log_error_points(InstId, ErrorPoints),
                    {ListOfPoints, ErrAccIn + 1}
            end
        end,
        {[], 0},
        BatchData
    ),
    case Errors of
        0 ->
            {ok, lists:flatten(Points)};
        _ ->
            ?SLOG(error, #{
                msg => "greptimedb_trans_point_failed",
                error_count => Errors,
                connector => InstId,
                reason => points_trans_failed
            }),
            {error, points_trans_failed}
    end.

-spec data_to_points(
    map(),
    binary(),
    [
        #{
            fields := [{binary(), binary()}],
            measurement := binary(),
            tags := [{binary(), binary()}],
            timestamp := emqx_placeholder:tmpl_token() | integer(),
            precision := {From :: ts_precision(), To :: ts_precision()}
        }
    ]
) -> {ok, [map()]} | {error, term()}.
data_to_points(Data, DbName, SyntaxLines) ->
    lines_to_points(Data, DbName, SyntaxLines, [], []).

%% When converting multiple rows data into Greptimedb Line Protocol, they are considered to be strongly correlated.
%% And once a row fails to convert, all of them are considered to have failed.
lines_to_points(_Data, _DbName, [], Points, ErrorPoints) ->
    case ErrorPoints of
        [] ->
            {ok, Points};
        _ ->
            %% ignore trans succeeded points
            {error, ErrorPoints}
    end;
lines_to_points(
    Data, DbName, [#{timestamp := Ts} = Item | Rest], ResultPointsAcc, ErrorPointsAcc
) when
    is_list(Ts)
->
    TransOptions = #{return => rawlist, var_trans => fun data_filter/1},
    case parse_timestamp(emqx_placeholder:proc_tmpl(Ts, Data, TransOptions)) of
        {ok, TsInt} ->
            Item1 = Item#{timestamp => TsInt},
            continue_lines_to_points(Data, DbName, Item1, Rest, ResultPointsAcc, ErrorPointsAcc);
        {error, BadTs} ->
            lines_to_points(Data, DbName, Rest, ResultPointsAcc, [
                {error, {bad_timestamp, BadTs}} | ErrorPointsAcc
            ])
    end;
lines_to_points(
    Data, DbName, [#{timestamp := Ts} = Item | Rest], ResultPointsAcc, ErrorPointsAcc
) when
    is_integer(Ts)
->
    continue_lines_to_points(Data, DbName, Item, Rest, ResultPointsAcc, ErrorPointsAcc).

parse_timestamp([TsInt]) when is_integer(TsInt) ->
    {ok, TsInt};
parse_timestamp([TsBin]) ->
    try
        {ok, binary_to_integer(TsBin)}
    catch
        _:_ ->
            {error, TsBin}
    end.

continue_lines_to_points(Data, DbName, Item, Rest, ResultPointsAcc, ErrorPointsAcc) ->
    case line_to_point(Data, DbName, Item) of
        {_, [#{fields := Fields}]} when map_size(Fields) =:= 0 ->
            %% greptimedb client doesn't like empty field maps...
            ErrorPointsAcc1 = [{error, no_fields} | ErrorPointsAcc],
            lines_to_points(Data, DbName, Rest, ResultPointsAcc, ErrorPointsAcc1);
        Point ->
            lines_to_points(Data, DbName, Rest, [Point | ResultPointsAcc], ErrorPointsAcc)
    end.

line_to_point(
    Data,
    DbName,
    #{
        measurement := Measurement,
        tags := Tags,
        fields := Fields,
        timestamp := Ts,
        precision := {_, ToPrecision} = Precision
    } = Item
) ->
    {_, EncodedTags} = maps:fold(fun maps_config_to_data/3, {Data, #{}}, Tags),
    {_, EncodedFields} = maps:fold(fun maps_config_to_data/3, {Data, #{}}, Fields),
    TableName = emqx_placeholder:proc_tmpl(Measurement, Data),
    Metric = #{dbname => DbName, table => TableName, timeunit => ToPrecision},
    {Metric, [
        maps:without([precision, measurement], Item#{
            tags => EncodedTags,
            fields => EncodedFields,
            timestamp => maybe_convert_time_unit(Ts, Precision)
        })
    ]}.

maybe_convert_time_unit(Ts, {FromPrecision, ToPrecision}) ->
    erlang:convert_time_unit(Ts, time_unit(FromPrecision), time_unit(ToPrecision)).

time_unit(s) -> second;
time_unit(ms) -> millisecond;
time_unit(us) -> microsecond;
time_unit(ns) -> nanosecond.

maps_config_to_data(K, V, {Data, Res}) ->
    KTransOptions = #{return => rawlist, var_trans => fun key_filter/1},
    VTransOptions = #{return => rawlist, var_trans => fun data_filter/1},
    NK0 = emqx_placeholder:proc_tmpl(K, Data, KTransOptions),
    NV = proc_quoted(V, Data, VTransOptions),
    case {NK0, NV} of
        {[undefined], _} ->
            {Data, Res};
        %% undefined value in normal format [undefined] or int/uint format [undefined, <<"i">>]
        {_, [undefined | _]} ->
            {Data, Res};
        _ ->
            NK = list_to_binary(NK0),
            {Data, Res#{NK => value_type(NV)}}
    end.

value_type([Int, <<"i">>]) when
    is_integer(Int)
->
    greptimedb_values:int64_value(Int);
value_type([UInt, <<"u">>]) when
    is_integer(UInt)
->
    greptimedb_values:uint64_value(UInt);
value_type([<<"t">>]) ->
    greptimedb_values:boolean_value(true);
value_type([<<"T">>]) ->
    greptimedb_values:boolean_value(true);
value_type([true]) ->
    greptimedb_values:boolean_value(true);
value_type([<<"TRUE">>]) ->
    greptimedb_values:boolean_value(true);
value_type([<<"True">>]) ->
    greptimedb_values:boolean_value(true);
value_type([<<"f">>]) ->
    greptimedb_values:boolean_value(false);
value_type([<<"F">>]) ->
    greptimedb_values:boolean_value(false);
value_type([false]) ->
    greptimedb_values:boolean_value(false);
value_type([<<"FALSE">>]) ->
    greptimedb_values:boolean_value(false);
value_type([<<"False">>]) ->
    greptimedb_values:boolean_value(false);
value_type([Float]) when is_float(Float) ->
    Float;
value_type(Val0) ->
    Val =
        case unicode:characters_to_binary(Val0, utf8) of
            Val1 when is_binary(Val1) ->
                [Val1];
<<<<<<< HEAD
            Error ->
=======
            _Error ->
>>>>>>> 16ae72fa
                throw({unrecoverable_error, {non_utf8_string_value, Val0}})
        end,
    #{values => #{string_values => Val}, datatype => 'STRING'}.

key_filter(undefined) -> undefined;
key_filter(Value) -> emqx_utils_conv:bin(Value).

data_filter(undefined) -> undefined;
data_filter(Int) when is_integer(Int) -> Int;
data_filter(Number) when is_number(Number) -> Number;
data_filter(Bool) when is_boolean(Bool) -> Bool;
data_filter(Data) -> bin(Data).

bin(Data) -> emqx_utils_conv:bin(Data).

%% helper funcs
log_error_points(InstId, Errs) ->
    lists:foreach(
        fun({error, Reason}) ->
            ?SLOG(error, #{
                msg => "greptimedb_trans_point_failed",
                connector => InstId,
                reason => Reason
            })
        end,
        Errs
    ).

convert_server(<<"http://", Server/binary>>, HoconOpts) ->
    convert_server(Server, HoconOpts);
convert_server(<<"https://", Server/binary>>, HoconOpts) ->
    convert_server(Server, HoconOpts);
convert_server(Server, HoconOpts) ->
    emqx_schema:convert_servers(Server, HoconOpts).

str(A) when is_atom(A) ->
    atom_to_list(A);
str(B) when is_binary(B) ->
    binary_to_list(B);
str(S) when is_list(S) ->
    S.

is_unrecoverable_error({error, {unrecoverable_error, _}}) ->
    true;
is_unrecoverable_error(_) ->
    false.

%%===================================================================
%% eunit tests
%%===================================================================

-ifdef(TEST).
-include_lib("eunit/include/eunit.hrl").

is_auth_key_test_() ->
    [
        ?_assert(is_auth_key(<<"Authorization">>)),
        ?_assertNot(is_auth_key(<<"Something">>)),
        ?_assertNot(is_auth_key(89))
    ].

%% for coverage
desc_test_() ->
    [
        ?_assertMatch(
            {desc, _, _},
            desc(common)
        ),
        ?_assertMatch(
            {desc, _, _},
            desc(greptimedb)
        ),
        ?_assertMatch(
            {desc, _, _},
            hocon_schema:field_schema(server(), desc)
        ),
        ?_assertMatch(
            connector_greptimedb,
            namespace()
        )
    ].
-endif.<|MERGE_RESOLUTION|>--- conflicted
+++ resolved
@@ -747,11 +747,7 @@
         case unicode:characters_to_binary(Val0, utf8) of
             Val1 when is_binary(Val1) ->
                 [Val1];
-<<<<<<< HEAD
-            Error ->
-=======
             _Error ->
->>>>>>> 16ae72fa
                 throw({unrecoverable_error, {non_utf8_string_value, Val0}})
         end,
     #{values => #{string_values => Val}, datatype => 'STRING'}.

--- conflicted
+++ resolved
@@ -298,8 +298,6 @@
             }
         }
     ),
-<<<<<<< HEAD
-=======
     Config1 = lists:keyreplace(connector_config, 1, Config0, {connector_config, ConnectorConfig}),
     Config = lists:keyreplace(bridge_config, 1, Config1, {bridge_config, BridgeConfig}),
     ?check_trace(
@@ -337,7 +335,6 @@
         end,
         []
     ),
->>>>>>> eede9f34
     emqx_bridge_v2_testlib:delete_all_bridges_and_connectors(),
     ok = emqx_bridge_v2_testlib:t_on_get_status(Config, #{failure_status => connecting}),
     emqx_bridge_v2_testlib:delete_all_bridges_and_connectors(),

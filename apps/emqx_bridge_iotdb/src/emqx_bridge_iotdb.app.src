%% -*- mode: erlang -*-
{application, emqx_bridge_iotdb, [
    {description, "EMQX Enterprise Apache IoTDB Bridge"},
<<<<<<< HEAD
    {vsn, "0.2.9"},
=======
    {vsn, "0.2.8"},
>>>>>>> 88e0d68e
    {modules, [
        emqx_bridge_iotdb,
        emqx_bridge_iotdb_connector
    ]},
    {registered, []},
    {applications, [
        kernel,
        stdlib,
        emqx_resource,
        iotdb
    ]},
    {env, [
        {emqx_action_info_modules, [emqx_bridge_iotdb_action_info]},
        {emqx_connector_info_modules, [emqx_bridge_iotdb_connector_info]}
    ]},
    {maintainers, ["EMQX Team <contact@emqx.io>"]},
    {links, [
        {"Homepage", "https://emqx.io/"},
        {"Github", "https://github.com/emqx/emqx"}
    ]}
]}.<|MERGE_RESOLUTION|>--- conflicted
+++ resolved
@@ -1,11 +1,7 @@
 %% -*- mode: erlang -*-
 {application, emqx_bridge_iotdb, [
     {description, "EMQX Enterprise Apache IoTDB Bridge"},
-<<<<<<< HEAD
-    {vsn, "0.2.9"},
-=======
-    {vsn, "0.2.8"},
->>>>>>> 88e0d68e
+    {vsn, "0.2.10"},
     {modules, [
         emqx_bridge_iotdb,
         emqx_bridge_iotdb_connector

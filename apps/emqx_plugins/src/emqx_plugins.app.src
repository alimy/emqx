%% -*- mode: erlang -*-
{application, emqx_plugins, [
    {description, "EMQX Plugin Management"},
<<<<<<< HEAD
    {vsn, "0.2.3"},
=======
    {vsn, "0.3.0"},
>>>>>>> 49ac4b5a
    {modules, []},
    {mod, {emqx_plugins_app, []}},
    {applications, [kernel, stdlib, emqx, erlavro]},
    {env, []}
]}.<|MERGE_RESOLUTION|>--- conflicted
+++ resolved
@@ -1,11 +1,7 @@
 %% -*- mode: erlang -*-
 {application, emqx_plugins, [
     {description, "EMQX Plugin Management"},
-<<<<<<< HEAD
-    {vsn, "0.2.3"},
-=======
     {vsn, "0.3.0"},
->>>>>>> 49ac4b5a
     {modules, []},
     {mod, {emqx_plugins_app, []}},
     {applications, [kernel, stdlib, emqx, erlavro]},

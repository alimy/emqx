%%--------------------------------------------------------------------
%% Copyright (c) 2019-2025 EMQ Technologies Co., Ltd. All Rights Reserved.
%%--------------------------------------------------------------------

%% MQTT Channel
-module(emqx_channel).

-include("emqx.hrl").
-include("emqx_channel.hrl").
-include("emqx_session.hrl").
-include("emqx_mqtt.hrl").
-include("emqx_access_control.hrl").
-include("logger.hrl").
-include("types.hrl").
-include("emqx_external_trace.hrl").
-include("emqx_config.hrl").

-include_lib("snabbkaffe/include/snabbkaffe.hrl").

-ifdef(TEST).
-compile(export_all).
-compile(nowarn_export_all).
-endif.

-export([
    info/1,
    info/2,
    get_mqtt_conf/2,
    get_mqtt_conf/3,
    set_conn_state/2,
    stats/1,
    caps/1
]).

-export([
    init/2,
    handle_in/2,
    handle_deliver/2,
    handle_out/3,
    handle_timeout/3,
    handle_call/2,
    handle_info/2,
    terminate/2
]).

%% Export for emqx_sn
-export([
    do_deliver/2,
    ensure_keepalive/2,
    clear_keepalive/1
]).

%% Export for emqx_channel implementations
-export([
    maybe_nack/1
]).

%% Export for DS session GC worker and session implementations
-export([
    will_delay_interval/1,
    prepare_will_message_for_publishing/2
]).

%% Exports for manual inspection/debugging only
-export([inspect/1]).

%% Exports for tests
-ifdef(TEST).
-export([
    dummy/0,
    set_field/3,
    set_log_meta/2
]).
-endif.

-export_type([channel/0, opts/0, conn_state/0, reply/0, replies/0]).

-record(channel, {
    %% MQTT ConnInfo
    conninfo :: emqx_types:conninfo(),
    %% MQTT ClientInfo
    clientinfo :: emqx_types:clientinfo(),
    %% MQTT Session
    session :: option(emqx_session:t()),
    %% KeepAlive
    keepalive :: option(emqx_keepalive:keepalive()),
    %% MQTT Will Msg
    will_msg :: option(emqx_types:message()),
    %% MQTT Topic Aliases
    topic_aliases :: emqx_types:topic_aliases(),
    %% MQTT Topic Alias Maximum
    alias_maximum :: option(map()),
    %% Authentication Data Cache
    auth_cache :: option(map()),
    %% Quota checkers
    quota :: emqx_limiter_client_container:t(),
    %% Timers
    timers :: #{atom() => disabled | option(reference())},
    %% Conn State
    conn_state :: conn_state(),
    %% Takeover
    takeover :: boolean(),
    %% Resume
    resuming :: false | _ReplayContext,
    %% Pending delivers when takeovering
    pendings :: list()
}).

-opaque channel() :: #channel{}.

-type opts() :: #{
    zone := atom(),
    listener := {Type :: atom(), Name :: atom()},
    atom() => term()
}.

%%  init
-type conn_state() ::
    idle
    %% mqtt connect recved but not acked
    | connecting
    %% mqtt connect acked
    | connected
    %% mqtt connected but reauthenticating
    | reauthenticating
    %% keepalive timeout or connection terminated
    | disconnected.

-type reply() ::
    {outgoing, emqx_types:packet()}
    | {outgoing, [emqx_types:packet()]}
    | {connack, emqx_types:packet()}
    | {event, conn_state() | updated}
    | {close, Reason :: atom()}.

-type replies() :: emqx_types:packet() | reply() | [reply()].

-define(IS_MQTT_V5, #channel{conninfo = #{proto_ver := ?MQTT_PROTO_V5}}).
-define(IS_CONNECTED_OR_REAUTHENTICATING(ConnState),
    ((ConnState == connected) orelse (ConnState == reauthenticating))
).

%% Timers implemented by sessions
-define(IS_COMMON_SESSION_TIMER(N),
    ((N == retry_delivery) orelse (N == expire_awaiting_rel))
).
%% Timers implemented by sessions that need to be handled only when the client is connected
-define(IS_COMMON_SESSION_ONLINE_TIMER(N),
    (N == retry_delivery)
).

-define(chan_terminating, chan_terminating).
-define(normal, normal).
-define(RAND_CLIENTID_BYTES, 16).

-dialyzer({no_match, [shutdown/4, ensure_timer/2, interval/2]}).

%%--------------------------------------------------------------------
%% Info, Attrs and Caps
%%--------------------------------------------------------------------

%% @doc Get infos of the channel.
-spec info(channel()) -> emqx_types:infos().
info(Channel) ->
    maps:from_list(info(?INFO_KEYS, Channel)).

-spec info(list(atom()) | atom() | tuple(), channel()) -> term().
info(Keys, Channel) when is_list(Keys) ->
    [{Key, info(Key, Channel)} || Key <- Keys];
info(conninfo, #channel{conninfo = ConnInfo}) ->
    ConnInfo;
info(socktype, #channel{conninfo = ConnInfo}) ->
    maps:get(socktype, ConnInfo, undefined);
info(peername, #channel{conninfo = ConnInfo}) ->
    maps:get(peername, ConnInfo, undefined);
info(sockname, #channel{conninfo = ConnInfo}) ->
    maps:get(sockname, ConnInfo, undefined);
info(proto_name, #channel{conninfo = ConnInfo}) ->
    maps:get(proto_name, ConnInfo, undefined);
info(proto_ver, #channel{conninfo = ConnInfo}) ->
    maps:get(proto_ver, ConnInfo, undefined);
info(connected_at, #channel{conninfo = ConnInfo}) ->
    maps:get(connected_at, ConnInfo, undefined);
info(clientinfo, #channel{clientinfo = ClientInfo}) ->
    ClientInfo;
info(is_superuser, #channel{clientinfo = ClientInfo}) ->
    maps:get(is_superuser, ClientInfo, undefined);
info(expire_at, #channel{clientinfo = ClientInfo}) ->
    maps:get(expire_at, ClientInfo, undefined);
info(zone, #channel{clientinfo = ClientInfo}) ->
    maps:get(zone, ClientInfo);
info(listener, #channel{clientinfo = ClientInfo}) ->
    maps:get(listener, ClientInfo);
info(clientid, #channel{clientinfo = ClientInfo}) ->
    maps:get(clientid, ClientInfo, undefined);
info(username, #channel{clientinfo = ClientInfo}) ->
    maps:get(username, ClientInfo, undefined);
info(is_bridge, #channel{clientinfo = ClientInfo}) ->
    maps:get(is_bridge, ClientInfo, undefined);
info(session, #channel{session = Session}) ->
    emqx_utils:maybe_apply(fun emqx_session:info/1, Session);
info({session, Info}, #channel{session = Session}) ->
    emqx_utils:maybe_apply(fun(S) -> emqx_session:info(Info, S) end, Session);
info(conn_state, #channel{conn_state = ConnState}) ->
    ConnState;
info(keepalive, #channel{keepalive = KeepAlive}) ->
    emqx_utils:maybe_apply(fun emqx_keepalive:info/1, KeepAlive);
info(will_msg, #channel{will_msg = undefined}) ->
    undefined;
info(will_msg, #channel{will_msg = WillMsg}) ->
    emqx_message:to_map(WillMsg);
info(topic_aliases, #channel{topic_aliases = Aliases}) ->
    Aliases;
info(alias_maximum, #channel{alias_maximum = Limits}) ->
    Limits;
info(timers, #channel{timers = Timers}) ->
    Timers;
info(session_state, #channel{session = Session}) ->
    Session;
info(impl, #channel{session = Session}) ->
    emqx_session:info(impl, Session);
info(namespace, #channel{clientinfo = ClientInfo}) ->
    get_tenant_namespace(ClientInfo).

inspect(#channel{} = Channel) ->
    lists:foldl(
        fun({I, Field}, Acc) ->
            Acc#{Field => element(I, Channel)}
        end,
        #{},
        lists:enumerate(2, record_info(fields, channel))
    ).

-spec set_conn_state(conn_state(), channel()) -> channel().
set_conn_state(ConnState, Channel) ->
    Channel#channel{conn_state = ConnState}.

-spec stats(channel()) -> emqx_types:stats().
stats(#channel{session = undefined}) ->
    emqx_pd:get_counters(?CHANNEL_METRICS);
stats(#channel{session = Session}) ->
    lists:append(emqx_session:stats(Session), emqx_pd:get_counters(?CHANNEL_METRICS)).

-spec caps(channel()) -> emqx_types:caps().
caps(#channel{clientinfo = #{zone := Zone}}) ->
    emqx_mqtt_caps:get_caps(Zone).

%%--------------------------------------------------------------------
%% Init the channel
%%--------------------------------------------------------------------

-spec init(emqx_types:conninfo(), opts()) -> channel().
init(
    ConnInfo = #{
        peername := {PeerHost, _PeerPort} = PeerName,
        sockname := {_Host, SockPort}
    },
    #{
        zone := Zone,
        listener := {Type, Listener}
    } = Opts
) ->
    PeerCert = maps:get(peercert, ConnInfo, undefined),
    Protocol = maps:get(protocol, ConnInfo, mqtt),
    MountPoint =
        case emqx_config:get_listener_conf(Type, Listener, [mountpoint]) of
            <<>> -> undefined;
            MP -> MP
        end,
    ListenerId = emqx_listeners:listener_id(Type, Listener),
    ClientInfo = set_peercert_infos(
        PeerCert,
        #{
            zone => Zone,
            listener => ListenerId,
            protocol => Protocol,
            peerhost => PeerHost,
            %% We copy peername to clientinfo because some event contexts only have access
            %% to client info (e.g.: authn/authz).
            peername => PeerName,
            sockport => SockPort,
            clientid => undefined,
            username => undefined,
            mountpoint => MountPoint,
            is_bridge => false,
            is_superuser => false,
            enable_authn => maps:get(enable_authn, Opts, true)
        },
        Zone
    ),
    {NClientInfo, NConnInfo0} = take_conn_info_fields([ws_cookie, peersni], ClientInfo, ConnInfo),
    NConnInfo = maybe_quic_shared_state(NConnInfo0, Opts),

    Limiter = emqx_limiter:create_channel_client_container(Zone, ListenerId),

    #channel{
        conninfo = NConnInfo,
        clientinfo = NClientInfo,
        topic_aliases = #{
            inbound => #{},
            outbound => #{}
        },
        auth_cache = #{},
        quota = Limiter,
        timers = #{},
        conn_state = idle,
        takeover = false,
        resuming = false,
        pendings = []
    }.

maybe_quic_shared_state(ConnInfo, #{conn_shared_state := QSS}) ->
    ConnInfo#{conn_shared_state => QSS};
maybe_quic_shared_state(ConnInfo, _) ->
    ConnInfo.

set_peercert_infos(NoSSL, ClientInfo, _) when
    NoSSL =:= nossl;
    NoSSL =:= undefined
->
    ClientInfo#{username => undefined};
set_peercert_infos(PeerCert, ClientInfo, Zone) ->
    {DN, CN} = {esockd_peercert:subject(PeerCert), esockd_peercert:common_name(PeerCert)},
    PeercetAs = fun(Key) ->
        case get_mqtt_conf(Zone, Key) of
            cn -> CN;
            dn -> DN;
            crt -> PeerCert;
            pem when is_binary(PeerCert) -> base64:encode(PeerCert);
            md5 when is_binary(PeerCert) -> emqx_passwd:hash_data(md5, PeerCert);
            _ -> undefined
        end
    end,
    Username = PeercetAs(peer_cert_as_username),
    ClientId = PeercetAs(peer_cert_as_clientid),
    ClientInfo#{username => Username, clientid => ClientId, dn => DN, cn => CN}.

take_conn_info_fields(Fields, ClientInfo, ConnInfo) ->
    lists:foldl(
        fun(Field, {ClientInfo0, ConnInfo0}) ->
            case maps:take(Field, ConnInfo0) of
                {Value, NConnInfo} ->
                    {ClientInfo0#{Field => Value}, NConnInfo};
                _ ->
                    {ClientInfo0, ConnInfo0}
            end
        end,
        {ClientInfo, ConnInfo},
        Fields
    ).

%%--------------------------------------------------------------------
%% Handle incoming packet
%%--------------------------------------------------------------------

-spec handle_in(emqx_types:packet(), channel()) ->
    {ok, channel()}
    | {ok, replies(), channel()}
    | {continue, replies(), channel()}
    | {shutdown, Reason :: term(), channel()}
    | {shutdown, Reason :: term(), replies(), channel()}.
handle_in(?CONNECT_PACKET(), Channel = #channel{conn_state = ConnState}) when
    ?IS_CONNECTED_OR_REAUTHENTICATING(ConnState)
->
    ?TRACE("MQTT", "unexpected_connect_packet", #{conn_state => ConnState}),
    handle_out(disconnect, ?RC_PROTOCOL_ERROR, Channel);
handle_in(?CONNECT_PACKET(), Channel = #channel{conn_state = connecting}) ->
    ?TRACE("MQTT", "unexpected_connect_packet", #{conn_state => connecting}),
    handle_out(connack, ?RC_PROTOCOL_ERROR, Channel);
handle_in(?PACKET(?CONNECT) = Packet, Channel) ->
    ?EXT_TRACE_CLIENT_CONNECT(
        ?EXT_TRACE_ATTR(connect_attrs(Packet, Channel)),
        fun(NPacket) ->
            process_connect(NPacket, Channel)
        end,
        [Packet]
    );
%% TODO: trace CONNECT with AUTH
handle_in(
    Packet = ?AUTH_PACKET(ReasonCode, _Properties),
    Channel = #channel{conn_state = ConnState}
) ->
    try
        case {ReasonCode, ConnState} of
            {?RC_CONTINUE_AUTHENTICATION, connecting} ->
                ok;
            {?RC_CONTINUE_AUTHENTICATION, reauthenticating} ->
                ok;
            {?RC_RE_AUTHENTICATE, connected} ->
                ok;
            _ ->
                ?TRACE("MQTT", "unexpected_auth_packet", #{conn_state => ConnState}),
                error(protocol_error)
        end,
        case authenticate(Packet, Channel) of
            {ok, NProperties, NChannel} ->
                case ConnState of
                    connecting ->
                        post_process_connect(NProperties, NChannel);
                    _ ->
                        handle_out(
                            auth,
                            {?RC_SUCCESS, NProperties},
                            NChannel#channel{conn_state = connected}
                        )
                end;
            {continue, NProperties, NChannel} ->
                NConnState =
                    case ConnState of
                        connected -> reauthenticating;
                        _ -> ConnState
                    end,
                handle_out(
                    auth,
                    {?RC_CONTINUE_AUTHENTICATION, NProperties},
                    NChannel#channel{conn_state = NConnState}
                );
            {error, NReasonCode, NChannel} ->
                case ConnState of
                    connecting ->
                        handle_out(connack, NReasonCode, NChannel);
                    _ ->
                        handle_out(disconnect, NReasonCode, NChannel)
                end;
            {error, NReasonCode} ->
                case ConnState of
                    connecting ->
                        handle_out(connack, NReasonCode, Channel);
                    _ ->
                        handle_out(disconnect, NReasonCode, Channel)
                end
        end
    catch
        _Class:_Reason ->
            case ConnState of
                connecting ->
                    handle_out(connack, ?RC_PROTOCOL_ERROR, Channel);
                _ ->
                    handle_out(disconnect, ?RC_PROTOCOL_ERROR, Channel)
            end
    end;
handle_in(?PACKET(Type), Channel = #channel{conn_state = ConnState}) when
    ConnState =/= connected andalso ConnState =/= reauthenticating
->
    ?TRACE("MQTT", "unexpected_packet", #{type => Type, conn_state => ConnState}),
    handle_out(disconnect, ?RC_PROTOCOL_ERROR, Channel);
handle_in(?PUBLISH_PACKET(_QoS, _Topic, _PacketId) = Packet, Channel) ->
    case emqx_packet:check(Packet) of
        ok ->
            ?EXT_TRACE_CLIENT_PUBLISH(
                ?EXT_TRACE_ATTR((basic_attrs(Channel))#{'message.topic' => _Topic}),
                fun(NPacket) -> process_publish(NPacket, Channel) end,
                [Packet]
            );
        {error, ReasonCode} ->
            ?TRACE("MQTT", "invalid_publish_packet", #{reason => emqx_reason_codes:name(ReasonCode)}),
            handle_out(disconnect, ReasonCode, Channel)
    end;
handle_in(
    ?PACKET(?PUBACK) = Packet,
    Channel
) ->
    ?EXT_TRACE_CLIENT_PUBACK(
        ?EXT_TRACE_ATTR(basic_attrs(Channel)),
        fun(NPacket) -> process_puback(NPacket, Channel) end,
        [Packet]
    );
handle_in(
    ?PACKET(?PUBREC) = Packet,
    Channel
) ->
    ?EXT_TRACE_CLIENT_PUBREC(
        ?EXT_TRACE_ATTR(basic_attrs(Channel)),
        fun(NPacket) -> process_pubrec(NPacket, Channel) end,
        [Packet]
    );
handle_in(
    ?PACKET(?PUBREL) = Packet,
    Channel
) ->
    ?EXT_TRACE_CLIENT_PUBREL(
        ?EXT_TRACE_ATTR(basic_attrs(Channel)),
        fun(NPacket) -> process_pubrel(NPacket, Channel) end,
        [Packet]
    );
handle_in(
    ?PACKET(?PUBCOMP) = Packet,
    Channel
) ->
    ?EXT_TRACE_CLIENT_PUBCOMP(
        ?EXT_TRACE_ATTR(basic_attrs(Channel)),
        fun(NPacket) -> process_pubcomp(NPacket, Channel) end,
        [Packet]
    );
handle_in(?SUBSCRIBE_PACKET(_PacketId, _Properties, _TopicFilters0) = Packet, Channel) ->
    ?EXT_TRACE_CLIENT_SUBSCRIBE(
        ?EXT_TRACE_ATTR(maps:merge(basic_attrs(Channel), topic_attrs(Packet))),
        fun(NPacket) -> process_subscribe(NPacket, Channel) end,
        [Packet]
    );
handle_in(
    Packet = ?UNSUBSCRIBE_PACKET(_PacketId, _Properties, _TopicFilters),
    Channel
) ->
    ?EXT_TRACE_CLIENT_UNSUBSCRIBE(
        ?EXT_TRACE_ATTR(maps:merge(basic_attrs(Channel), topic_attrs(Packet))),
        fun(NPacket) -> process_unsubscribe(NPacket, Channel) end,
        [Packet]
    );
handle_in(?PACKET(?PINGREQ), Channel = #channel{keepalive = KeepAlive}) ->
    {ok, NKeepAlive} = emqx_keepalive:check(KeepAlive),
    NChannel = Channel#channel{keepalive = NKeepAlive},
    _ = run_hooks(
        'client.ping',
        [NChannel#channel.clientinfo, NChannel#channel.conninfo],
        ok,
        NChannel
    ),
    {ok, ?PACKET(?PINGRESP), reset_timer(keepalive, NChannel)};
handle_in(
    ?PACKET(?DISCONNECT, _PktVar) = Packet,
    Channel
) ->
    ?EXT_TRACE_CLIENT_DISCONNECT(
        ?EXT_TRACE_ATTR((basic_attrs(Channel))#{
            'client.proto_name' => info(proto_name, Channel),
            'client.proto_ver' => info(proto_ver, Channel),
            'client.is_bridge' => info(is_bridge, Channel),
            'client.sockname' => emqx_utils:ntoa(info(sockname, Channel)),
            'client.peername' => emqx_utils:ntoa(info(peername, Channel)),
            'client.disconnect.reason' =>
                emqx_reason_codes:name(emqx_packet:info(reason_code, _PktVar)),
            'client.disconnect.reason_desc' => undefined
        }),
        fun(NPacket) -> process_disconnect(NPacket, Channel) end,
        [Packet]
    );
handle_in(?AUTH_PACKET(), Channel) ->
    handle_out(disconnect, ?RC_IMPLEMENTATION_SPECIFIC_ERROR, Channel);
handle_in({frame_error, Reason}, Channel) ->
    handle_frame_error(Reason, Channel);
handle_in(Packet, Channel) ->
    ?SLOG(error, #{msg => "disconnecting_due_to_unexpected_message", packet => Packet}),
    handle_out(disconnect, ?RC_PROTOCOL_ERROR, Channel).

%%--------------------------------------------------------------------
%% Process Connect
%%--------------------------------------------------------------------

process_connect(?CONNECT_PACKET(ConnPkt) = Packet, Channel) ->
    case
        emqx_utils:pipeline(
            [
                fun overload_protection/2,
                fun enrich_conninfo/2,
                fun run_conn_hooks/2,
                fun check_connect/2,
                fun enrich_client/2,
                %% `set_log_meta' should happen after `enrich_client'
                %% because client ID assign and override.
                %% Even though authentication may also inject new attributes, we call it
                %% here so that next steps have more logger context, and call it again after auth.
                fun set_log_meta/2,
                fun check_banned/2,
                fun count_flapping_event/2
            ],
            ConnPkt,
            Channel#channel{conn_state = connecting}
        )
    of
        {ok, NConnPkt, NChannel = #channel{clientinfo = ClientInfo}} ->
            ?TRACE("MQTT", "mqtt_packet_received", #{packet => Packet}),
            NChannel1 = NChannel#channel{
                alias_maximum = init_alias_maximum(NConnPkt, ClientInfo)
            },
            case authenticate(?CONNECT_PACKET(NConnPkt), NChannel1) of
                {ok, Properties, NChannel2} ->
                    %% only store will_msg after successful authn
                    %% fix for: https://github.com/emqx/emqx/issues/8886
                    NChannel3 = NChannel2#channel{will_msg = emqx_packet:will_msg(NConnPkt)},
                    post_process_connect(Properties, NChannel3);
                {continue, Properties, NChannel2} ->
                    handle_out(auth, {?RC_CONTINUE_AUTHENTICATION, Properties}, NChannel2);
                {error, ReasonCode, NChannel2} ->
                    handle_out(connack, ReasonCode, NChannel2)
            end;
        {error, ReasonCode, NChannel} ->
            handle_out(connack, ReasonCode, NChannel)
    end.

post_process_connect(
    AckProps,
    Channel = #channel{
        conninfo = #{clean_start := CleanStart} = ConnInfo,
        clientinfo = #{clientid := ClientId} = ClientInfo,
        will_msg = MaybeWillMsg
    }
) ->
    case emqx_cm:open_session(CleanStart, ClientInfo, ConnInfo, MaybeWillMsg) of
        {ok, #{session := Session, present := false}} ->
            ok = emqx_cm:register_channel(ClientId, self(), ConnInfo),
            NChannel = Channel#channel{session = Session},
            handle_out(connack, {?RC_SUCCESS, sp(false), AckProps}, ensure_connected(NChannel));
        {ok, #{session := Session, present := true, replay := ReplayContext}} ->
            ok = emqx_cm:register_channel(ClientId, self(), ConnInfo),
            NChannel = Channel#channel{
                session = Session,
                resuming = ReplayContext
            },
            handle_out(connack, {?RC_SUCCESS, sp(true), AckProps}, ensure_connected(NChannel));
        {error, client_id_unavailable} ->
            ReasonString = <<"THROTTLED">>,
            handle_out(connack, {?RC_SERVER_BUSY, ReasonString}, Channel);
        {error, Reason} ->
            ?SLOG(error, #{msg => "failed_to_open_session", reason => Reason}),
            handle_out(connack, ?RC_UNSPECIFIED_ERROR, Channel)
    end.

%%--------------------------------------------------------------------
%% Process Publish
%%--------------------------------------------------------------------

process_publish(Packet = ?PUBLISH_PACKET(QoS, Topic, PacketId), Channel) ->
    case
        emqx_utils:pipeline(
            [
                fun check_quota_exceeded/2,
                fun process_alias/2,
                fun check_pub_alias/2,
                fun check_pub_authz/2,
                fun check_pub_caps/2
            ],
            Packet,
            Channel
        )
    of
        {ok, NPacket, NChannel} ->
            Msg = packet_to_message(NPacket, NChannel),
            ok = ?EXT_TRACE_ADD_ATTRS(emqx_otel_trace:msg_attrs(Msg)),
            do_publish(PacketId, Msg, NChannel);
        {error, Rc = ?RC_NOT_AUTHORIZED, NChannel} ->
            ?SLOG_THROTTLE(
                warning,
                #{
                    msg => cannot_publish_to_topic_due_to_not_authorized,
                    reason => emqx_reason_codes:name(Rc)
                },
                #{topic => Topic, tag => "AUTHZ"}
            ),
            case emqx:get_config([authorization, deny_action], ignore) of
                ignore ->
                    case QoS of
                        ?QOS_0 -> {ok, NChannel};
                        ?QOS_1 -> handle_out(puback, {PacketId, Rc}, NChannel);
                        ?QOS_2 -> handle_out(pubrec, {PacketId, Rc}, NChannel)
                    end;
                disconnect ->
                    handle_out(disconnect, Rc, NChannel)
            end;
        {error, Rc = ?RC_QUOTA_EXCEEDED, NChannel} ->
            ok = inc_metrics('packets.publish.quota_exceeded', NChannel),
            case QoS of
                ?QOS_0 ->
                    ok = inc_metrics('messages.dropped', NChannel),
                    ok = inc_metrics('messages.dropped.quota_exceeded', NChannel),
                    {ok, NChannel};
                ?QOS_1 ->
                    handle_out(puback, {PacketId, Rc}, NChannel);
                ?QOS_2 ->
                    handle_out(pubrec, {PacketId, Rc}, NChannel)
            end;
        {error, Rc, NChannel} ->
            ?SLOG(
                warning,
                #{
                    msg => "cannot_publish_to_topic",
                    topic => Topic,
                    reason => emqx_reason_codes:name(Rc)
                },
                #{topic => Topic}
            ),
            handle_out(disconnect, Rc, NChannel)
    end.

packet_to_message(Packet, #channel{
    conninfo = #{
        peername := PeerName,
        proto_ver := ProtoVer
    },
    clientinfo =
        #{
            protocol := Protocol,
            clientid := ClientId,
            username := Username,
            peerhost := PeerHost,
            mountpoint := MountPoint
        } = ClientInfo
}) ->
    ClientAttrs = maps:get(client_attrs, ClientInfo, #{}),
    emqx_mountpoint:mount(
        MountPoint,
        emqx_packet:to_message(
            Packet,
            ClientId,
            #{
                client_attrs => ClientAttrs,
                peername => PeerName,
                proto_ver => ProtoVer,
                protocol => Protocol,
                username => Username,
                peerhost => PeerHost
            }
        )
    ).

do_publish(_PacketId, Msg = #message{qos = ?QOS_0}, Channel) ->
    Result = emqx_broker:publish(Msg),
    case Result of
        disconnect ->
            handle_out(disconnect, ?RC_IMPLEMENTATION_SPECIFIC_ERROR, Channel);
        _ ->
            {ok, Channel}
    end;
do_publish(PacketId, Msg = #message{qos = ?QOS_1}, Channel) ->
    PubRes = emqx_broker:publish(Msg),
    RC = puback_reason_code(PacketId, Msg, PubRes),
    case RC of
        undefined ->
            {ok, Channel};
        disconnect ->
            handle_out(disconnect, ?RC_IMPLEMENTATION_SPECIFIC_ERROR, Channel);
        _Value ->
            do_finish_publish(PacketId, PubRes, RC, Channel)
    end;
do_publish(
    PacketId,
    Msg = #message{qos = ?QOS_2},
    Channel = #channel{clientinfo = ClientInfo, session = Session}
) ->
    case emqx_session:publish(ClientInfo, PacketId, Msg, Session) of
        {ok, disconnect, _NSession} ->
            handle_out(disconnect, ?RC_IMPLEMENTATION_SPECIFIC_ERROR, Channel);
        {ok, PubRes, NSession} ->
            RC = pubrec_reason_code(PubRes),
            NChannel0 = Channel#channel{session = NSession},
            NChannel1 = ensure_timer(expire_awaiting_rel, NChannel0),
            handle_out(pubrec, {PacketId, RC}, NChannel1);
        {error, RC = ?RC_PACKET_IDENTIFIER_IN_USE} ->
            ok = inc_metrics('packets.publish.inuse', Channel),
            handle_out(pubrec, {PacketId, RC}, Channel);
        {error, RC = ?RC_RECEIVE_MAXIMUM_EXCEEDED} ->
            ok = inc_metrics('messages.dropped.receive_maximum', Channel),
            handle_out(disconnect, RC, Channel)
    end.

do_finish_publish(PacketId, _PubRes, RC, Channel) ->
    handle_out(puback, {PacketId, RC}, Channel).

-compile({inline, [pubrec_reason_code/1]}).
pubrec_reason_code([]) -> ?RC_NO_MATCHING_SUBSCRIBERS;
pubrec_reason_code([_ | _]) -> ?RC_SUCCESS.

puback_reason_code(PacketId, Msg, [] = PubRes) ->
    emqx_hooks:run_fold('message.puback', [PacketId, Msg, PubRes], ?RC_NO_MATCHING_SUBSCRIBERS);
puback_reason_code(PacketId, Msg, [_ | _] = PubRes) ->
    emqx_hooks:run_fold('message.puback', [PacketId, Msg, PubRes], ?RC_SUCCESS);
puback_reason_code(_PacketId, _Msg, disconnect) ->
    disconnect.

%%--------------------------------------------------------------------
%% Process PUBACK
%%--------------------------------------------------------------------

process_puback(
    ?PUBACK_PACKET(PacketId, ReasonCode, Properties),
    Channel =
        #channel{clientinfo = ClientInfo, session = Session}
) ->
    case emqx_session:puback(ClientInfo, PacketId, ReasonCode, Session) of
        {ok, Msg, [], NSession} ->
            ok = after_message_acked(ClientInfo, Msg, Properties),
            {ok, Channel#channel{session = NSession}};
        {ok, Msg, Publishes, NSession} ->
            ok = after_message_acked(ClientInfo, Msg, Properties),
            handle_out(publish, Publishes, Channel#channel{session = NSession});
        {error, ?RC_PROTOCOL_ERROR} ->
            handle_out(disconnect, ?RC_PROTOCOL_ERROR, Channel);
        {error, ?RC_PACKET_IDENTIFIER_IN_USE} ->
            ?SLOG(warning, #{msg => "puback_packetId_inuse", packetId => PacketId}),
            ok = inc_metrics('packets.puback.inuse', Channel),
            {ok, Channel};
        {error, ?RC_PACKET_IDENTIFIER_NOT_FOUND} ->
            ?SLOG(warning, #{msg => "puback_packetId_not_found", packetId => PacketId}),
            ok = inc_metrics('packets.puback.missed', Channel),
            {ok, Channel}
    end.

%%--------------------------------------------------------------------
%% Process PUBREC
%%--------------------------------------------------------------------

process_pubrec(
    %% TODO: Why discard the Reason Code?
    ?PUBREC_PACKET(PacketId, _ReasonCode, Properties),
    Channel =
        #channel{clientinfo = ClientInfo, session = Session}
) ->
    case emqx_session:pubrec(ClientInfo, PacketId, Session) of
        {ok, Msg, NSession} ->
            ok = after_message_acked(ClientInfo, Msg, Properties),
            NChannel = Channel#channel{session = NSession},
            handle_out(pubrel, {PacketId, ?RC_SUCCESS}, NChannel);
        {error, RC = ?RC_PROTOCOL_ERROR} ->
            handle_out(disconnect, RC, Channel);
        {error, RC = ?RC_PACKET_IDENTIFIER_IN_USE} ->
            ?SLOG(warning, #{msg => "pubrec_packetId_inuse", packetId => PacketId}),
            ok = inc_metrics('packets.pubrec.inuse', Channel),
            handle_out(pubrel, {PacketId, RC}, Channel);
        {error, RC = ?RC_PACKET_IDENTIFIER_NOT_FOUND} ->
            ?SLOG(warning, #{msg => "pubrec_packetId_not_found", packetId => PacketId}),
            ok = inc_metrics('packets.pubrec.missed', Channel),
            handle_out(pubrel, {PacketId, RC}, Channel)
    end.

%%--------------------------------------------------------------------
%% Process PUBREL
%%--------------------------------------------------------------------

process_pubrel(
    ?PUBREL_PACKET(PacketId, _ReasonCode),
    Channel = #channel{
        clientinfo = ClientInfo,
        session = Session
    }
) ->
    case emqx_session:pubrel(ClientInfo, PacketId, Session) of
        {ok, NSession} ->
            NChannel = Channel#channel{session = NSession},
            handle_out(pubcomp, {PacketId, ?RC_SUCCESS}, NChannel);
        {error, RC = ?RC_PACKET_IDENTIFIER_NOT_FOUND} ->
            ?SLOG(warning, #{msg => "pubrel_packetId_not_found", packetId => PacketId}),
            ok = inc_metrics('packets.pubrel.missed', Channel),
            handle_out(pubcomp, {PacketId, RC}, Channel)
    end.

%%--------------------------------------------------------------------
%% Process PUBCOMP
%%--------------------------------------------------------------------

process_pubcomp(
    ?PUBCOMP_PACKET(PacketId, ReasonCode),
    Channel = #channel{
        clientinfo = ClientInfo, session = Session
    }
) ->
    case emqx_session:pubcomp(ClientInfo, PacketId, ReasonCode, Session) of
        {ok, [], NSession} ->
            {ok, Channel#channel{session = NSession}};
        {ok, Publishes, NSession} ->
            handle_out(publish, Publishes, Channel#channel{session = NSession});
        {error, ?RC_PROTOCOL_ERROR} ->
            handle_out(disconnect, ?RC_PROTOCOL_ERROR, Channel);
        {error, ?RC_PACKET_IDENTIFIER_IN_USE} ->
            ok = inc_metrics('packets.pubcomp.inuse', Channel),
            {ok, Channel};
        {error, ?RC_PACKET_IDENTIFIER_NOT_FOUND} ->
            ?SLOG(warning, #{msg => "pubcomp_packetId_not_found", packetId => PacketId}),
            ok = inc_metrics('packets.pubcomp.missed', Channel),
            {ok, Channel}
    end.

-compile({inline, [after_message_acked/3]}).
<<<<<<< HEAD
after_message_acked(Msg, PubAckProps, Channel) ->
    ok = inc_metrics('messages.acked', Channel),
    run_hook_with_context(
        'message.acked',
        [
            Channel#channel.clientinfo,
            emqx_message:set_header(puback_props, PubAckProps, Msg)
        ],
        Channel
    ).
=======
after_message_acked(ClientInfo, Msg, PubAckProps) ->
    ok = emqx_metrics:inc('messages.acked'),
    emqx_hooks:run('message.acked', [
        ClientInfo,
        emqx_message:set_header(puback_props, PubAckProps, Msg)
    ]).
>>>>>>> 74a8c721

%%--------------------------------------------------------------------
%% Process Subscribe
%%--------------------------------------------------------------------

process_subscribe(SubPkt = ?SUBSCRIBE_PACKET(PacketId, _Properties, _TopicFilters0), Channel0) ->
    Pipe = emqx_utils:pipeline(
        [
            fun check_subscribe/2,
            fun enrich_subscribe/2,
            %% TODO && FIXME (EMQX-10786): mount topic before authz check.
            fun check_sub_authzs/2,
            fun check_sub_caps/2
        ],
        SubPkt,
        Channel0
    ),
    case Pipe of
        {ok, NPkt = ?SUBSCRIBE_PACKET(_PacketId, TFChecked), Channel} ->
            {TFSubedWithNRC, NChannel} = post_process_subscribe(
                run_sub_hooks(NPkt, Channel), Channel
            ),
            ReasonCodes = gen_reason_codes(TFChecked, TFSubedWithNRC),
            handle_out(suback, {PacketId, ReasonCodes}, NChannel);
        {error, {disconnect, RC}, Channel} ->
            %% funcs in pipeline always cause action: `disconnect`
            %% And Only one ReasonCode in DISCONNECT packet
            handle_out(disconnect, RC, Channel)
    end.

-compile(
    {inline, [
        post_process_subscribe/2,
        post_process_subscribe/3
    ]}
).
post_process_subscribe(TopicFilters, Channel) ->
    post_process_subscribe(TopicFilters, Channel, []).

post_process_subscribe([], Channel, Acc) ->
    {lists:reverse(Acc), Channel};
post_process_subscribe([Filter = {TopicFilter, SubOpts} | More], Channel, Acc) ->
    {NReasonCode, NChannel} = do_subscribe(TopicFilter, SubOpts, Channel),
    post_process_subscribe(More, NChannel, [{Filter, NReasonCode} | Acc]).

do_subscribe(
    TopicFilter,
    SubOpts = #{qos := QoS},
    Channel =
        #channel{
            clientinfo = ClientInfo = #{mountpoint := MountPoint},
            session = Session
        }
) ->
    %% TODO && FIXME (EMQX-10786): mount topic before authz check.
    NTopicFilter = emqx_mountpoint:mount(MountPoint, TopicFilter),
    case emqx_session:subscribe(ClientInfo, NTopicFilter, SubOpts, Session) of
        {ok, NSession} ->
            %% RC should be granted qos, rewrited by check_sub_caps/2
            NRC = QoS,
            {NRC, Channel#channel{session = NSession}};
        {error, NRC} ->
            ?SLOG(
                warning,
                #{
                    msg => "cannot_subscribe_topic_filter",
                    reason => emqx_reason_codes:text(NRC)
                },
                #{topic => NTopicFilter}
            ),
            {NRC, Channel}
    end.

gen_reason_codes(TFChecked, TFSubedWitNhRC) ->
    do_gen_reason_codes([], TFChecked, TFSubedWitNhRC).

%% Initial RC is `RC_SUCCESS | RC_NOT_AUTHORIZED`, generated by check_sub_authzs/2
%% And then TF with `RC_SUCCESS` will be passing to `process_subscribe/2` and the qos will be NRC
%% NRC should override the initial RC here.
do_gen_reason_codes(Acc, [], []) ->
    lists:reverse(Acc);
do_gen_reason_codes(
    Acc,
    [{_, ?RC_SUCCESS} | RestTF],
    [{_, NRC} | RestWithNRC]
) ->
    %% will passing through `process_subscribe/2`
    %% use NRC to override IintialRC
    do_gen_reason_codes([NRC | Acc], RestTF, RestWithNRC);
do_gen_reason_codes(
    Acc,
    [{_, InitialRC} | Rest],
    RestWithNRC
) ->
    %% InitialRC is not `RC_SUCCESS`, use it.
    do_gen_reason_codes([InitialRC | Acc], Rest, RestWithNRC).

%%--------------------------------------------------------------------
%% Process Unsubscribe
%%--------------------------------------------------------------------

process_unsubscribe(
    Packet = ?UNSUBSCRIBE_PACKET(PacketId, Properties, TopicFilters),
    Channel = #channel{clientinfo = ClientInfo}
) ->
    case emqx_packet:check(Packet) of
        ok ->
            TopicFilters1 = run_hooks(
                'client.unsubscribe',
                [ClientInfo, Properties],
                parse_raw_topic_filters(TopicFilters),
                Channel
            ),
            {ReasonCodes, NChannel} = post_process_unsubscribe(TopicFilters1, Properties, Channel),
            handle_out(unsuback, {PacketId, ReasonCodes}, NChannel);
        {error, ReasonCode} ->
            handle_out(disconnect, ReasonCode, Channel)
    end.

-compile(
    {inline, [
        post_process_unsubscribe/3,
        post_process_unsubscribe/4
    ]}
).
post_process_unsubscribe(TopicFilters, UnSubProps, Channel) ->
    post_process_unsubscribe(TopicFilters, UnSubProps, Channel, []).

post_process_unsubscribe([], _UnSubProps, Channel, Acc) ->
    {lists:reverse(Acc), Channel};
post_process_unsubscribe([{TopicFilter, SubOpts} | More], UnSubProps, Channel, Acc) ->
    {RC, NChannel} = do_unsubscribe(TopicFilter, SubOpts#{unsub_props => UnSubProps}, Channel),
    post_process_unsubscribe(More, UnSubProps, NChannel, [RC | Acc]).

do_unsubscribe(
    TopicFilter,
    SubOpts,
    Channel =
        #channel{
            clientinfo = ClientInfo = #{mountpoint := MountPoint},
            session = Session
        }
) ->
    TopicFilter1 = emqx_mountpoint:mount(MountPoint, TopicFilter),
    case emqx_session:unsubscribe(ClientInfo, TopicFilter1, SubOpts, Session) of
        {ok, NSession} ->
            {?RC_SUCCESS, Channel#channel{session = NSession}};
        {error, RC} ->
            {RC, Channel}
    end.
%%--------------------------------------------------------------------
%% Process Disconnect
%%--------------------------------------------------------------------

%% MQTT-v5.0: 3.14.4 DISCONNECT Actions
maybe_clean_will_msg(?RC_SUCCESS, Channel = #channel{session = Session0}) ->
    %% [MQTT-3.14.4-3]
    Session = emqx_session:clear_will_message(Session0),
    Channel#channel{will_msg = undefined, session = Session};
maybe_clean_will_msg(_ReasonCode, Channel) ->
    Channel.

process_disconnect(
    ?DISCONNECT_PACKET(ReasonCode, Properties),
    Channel = #channel{conninfo = ConnInfo}
) ->
    NConnInfo = ConnInfo#{disconn_props => Properties},
    NChannel = maybe_clean_will_msg(ReasonCode, Channel#channel{conninfo = NConnInfo}),
    post_process_disconnect(ReasonCode, Properties, NChannel).

%% MQTT-v5.0: 3.14.2.2.2 Session Expiry Interval
post_process_disconnect(
    _ReasonCode,
    #{'Session-Expiry-Interval' := Interval},
    Channel = #channel{conninfo = #{expiry_interval := 0}}
) when
    Interval > 0
->
    handle_out(disconnect, ?RC_PROTOCOL_ERROR, Channel);
post_process_disconnect(ReasonCode, Properties, Channel) ->
    NChannel = maybe_update_expiry_interval(Properties, Channel),
    {ok, {close, disconnect_reason(ReasonCode)}, NChannel}.

maybe_update_expiry_interval(
    #{'Session-Expiry-Interval' := Interval},
    Channel = #channel{conninfo = ConnInfo}
) ->
    EI = timer:seconds(Interval),
    OldEI = maps:get(expiry_interval, ConnInfo, 0),
    case OldEI =:= EI of
        true ->
            Channel;
        false ->
            NChannel = Channel#channel{conninfo = ConnInfo#{expiry_interval => EI}},
            %% Check if the client turns off persistence (turning it on is disallowed)
            case EI =:= 0 andalso OldEI > 0 of
                true ->
                    ok = emqx_session:destroy(NChannel#channel.session),
                    NChannel#channel{session = undefined};
                false ->
                    NChannel
            end
    end;
maybe_update_expiry_interval(_Properties, Channel) ->
    Channel.

process_kick(
    Channel = #channel{
        conn_state = ConnState,
        conninfo = #{proto_ver := ProtoVer},
        session = Session
    }
) ->
    emqx_session:destroy(Session),
    Channel0 = maybe_publish_will_msg(kicked, Channel),
    Channel1 =
        case ConnState of
            connected -> ensure_disconnected(kicked, Channel0);
            _ -> Channel0
        end,
    case ProtoVer == ?MQTT_PROTO_V5 andalso ConnState == connected of
        true ->
            shutdown(
                kicked,
                ok,
                ?DISCONNECT_PACKET(?RC_ADMINISTRATIVE_ACTION),
                Channel1
            );
        _ ->
            shutdown(kicked, ok, Channel1)
    end.

process_maybe_shutdown(
    Reason,
    Channel =
        #channel{
            clientinfo = ClientInfo,
            conninfo = ConnInfo,
            session = Session
        }
) ->
    {Intent, Session1} = session_disconnect(ClientInfo, ConnInfo, Session),
    Channel1 = ensure_disconnected(Reason, maybe_publish_will_msg(sock_closed, Channel)),
    Channel2 = Channel1#channel{session = Session1},
    case maybe_shutdown(Reason, Intent, Channel2) of
        {ok, Channel3} -> {ok, ?REPLY_EVENT(disconnected), Channel3};
        Shutdown -> Shutdown
    end.

%%--------------------------------------------------------------------
%% Handle Delivers from broker to client
%%--------------------------------------------------------------------

-spec handle_deliver(list(emqx_types:deliver()), channel()) ->
    {ok, channel()} | {ok, replies(), channel()}.

handle_deliver(
    Delivers,
    Channel = #channel{
        takeover = true,
        pendings = Pendings
    }
) ->
    %% NOTE: Order is important here. While the takeover is in
    %% progress, the session cannot enqueue messages, since it already
    %% passed on the queue to the new connection in the session state.
    NPendings = lists:append(Pendings, maybe_nack(Delivers)),
    {ok, Channel#channel{pendings = NPendings}};
handle_deliver(
    Delivers,
    Channel = #channel{
        conn_state = disconnected,
        takeover = false,
        session = Session,
        clientinfo = ClientInfo
    }
) ->
    %% NOTE
    %% This is essentially part of `emqx_session_mem` logic, thus call it directly.
    Delivers1 = maybe_nack(Delivers),
    Messages = emqx_session:enrich_delivers(ClientInfo, Delivers1, Session),
    NSession = emqx_session_mem:enqueue(ClientInfo, Messages, Session),
    %% we need to update stats here, as the stats_timer is canceled after disconnected
    {ok, {event, updated}, Channel#channel{session = NSession}};
handle_deliver(Delivers, Channel) ->
    Delivers1 =
        ?EXT_TRACE_BROKER_PUBLISH(
            basic_attrs(Channel),
            Delivers
        ),
    do_handle_deliver(Delivers1, Channel).

do_handle_deliver(
    Delivers,
    Channel = #channel{
        session = Session,
        takeover = false,
        clientinfo = ClientInfo
    }
) ->
    case emqx_session:deliver(ClientInfo, Delivers, Session) of
        {ok, [], NSession} ->
            {ok, Channel#channel{session = NSession}};
        {ok, Publishes, NSession} ->
            NChannel = Channel#channel{session = NSession},
            handle_out(publish, Publishes, ensure_timer(retry_delivery, NChannel))
    end.

%% Nack delivers from shared subscription
maybe_nack(Delivers0) ->
    Delivers = lists:filter(fun not_nacked_by_shared_sub/1, Delivers0),
    lists:filter(fun not_nacked_by_hook/1, Delivers).

not_nacked_by_shared_sub({deliver, _Topic, Msg}) ->
    case emqx_shared_sub:is_ack_required(Msg) of
        true ->
            ok = emqx_shared_sub:nack_no_connection(Msg),
            false;
        false ->
            true
    end.

not_nacked_by_hook({deliver, _Topic, Msg}) ->
    %% NOTE if a callback nacks a message, it returns `true`
    %% nack'ed messages will be dropped from the session.
    not emqx_hooks:run_fold('message.nack', [Msg], false).

%%--------------------------------------------------------------------
%% Handle Frame Error
%%--------------------------------------------------------------------

handle_frame_error(
    Reason = #{cause := frame_too_large},
    Channel = #channel{conn_state = ConnState, conninfo = ConnInfo}
) when
    ?IS_CONNECTED_OR_REAUTHENTICATING(ConnState)
->
    ShutdownCount = shutdown_count(frame_error, Reason, Channel),
    case proto_ver(Reason, ConnInfo) of
        ?MQTT_PROTO_V5 ->
            handle_out(disconnect, {?RC_PACKET_TOO_LARGE, frame_too_large}, Channel);
        _ ->
            shutdown(ShutdownCount, Channel)
    end;
%% Only send CONNACK with reason code `frame_too_large` for MQTT-v5.0 when connecting,
%% otherwise DONOT send any CONNACK or DISCONNECT packet.
handle_frame_error(
    Reason,
    Channel = #channel{conn_state = ConnState, conninfo = ConnInfo}
) when
    is_map(Reason) andalso
        (ConnState == idle orelse ConnState == connecting)
->
    ShutdownCount = shutdown_count(frame_error, Reason, Channel),
    ProtoVer = proto_ver(Reason, ConnInfo),
    NChannel = Channel#channel{conninfo = ConnInfo#{proto_ver => ProtoVer}},
    case ProtoVer of
        ?MQTT_PROTO_V5 ->
            shutdown(ShutdownCount, ?CONNACK_PACKET(?RC_PACKET_TOO_LARGE), NChannel);
        _ ->
            shutdown(ShutdownCount, NChannel)
    end;
handle_frame_error(
    Reason,
    Channel = #channel{conn_state = connecting}
) ->
    shutdown(
        shutdown_count(frame_error, Reason, Channel),
        ?CONNACK_PACKET(?RC_MALFORMED_PACKET),
        Channel
    );
handle_frame_error(
    Reason,
    Channel = #channel{conn_state = ConnState}
) when
    ?IS_CONNECTED_OR_REAUTHENTICATING(ConnState)
->
    handle_out(
        disconnect,
        {?RC_MALFORMED_PACKET, Reason},
        Channel
    );
handle_frame_error(
    Reason,
    Channel = #channel{conn_state = disconnected}
) ->
    ?SLOG(error, #{msg => "malformed_mqtt_message", reason => Reason}),
    {ok, Channel}.

%%--------------------------------------------------------------------
%% Handle outgoing packet
%%--------------------------------------------------------------------

-spec handle_out(atom(), term(), channel()) ->
    {ok, channel()}
    | {ok, replies(), channel()}
    | {shutdown, Reason :: term(), channel()}
    | {shutdown, Reason :: term(), replies(), channel()}.
handle_out(connack, {?RC_SUCCESS, SP, Props}, Channel = #channel{conninfo = ConnInfo}) ->
    AckProps = emqx_utils:run_fold(
        [
            fun enrich_connack_caps/2,
            fun enrich_server_keepalive/2,
            fun enrich_response_information/2,
            fun enrich_assigned_clientid/2
        ],
        Props,
        Channel
    ),
    NAckProps = run_hooks(
        'client.connack',
        [ConnInfo, emqx_reason_codes:name(?RC_SUCCESS)],
        AckProps,
        Channel
    ),
    return_connack(
        ?CONNACK_PACKET(?RC_SUCCESS, SP, NAckProps),
        ensure_keepalive(NAckProps, Channel)
    );
handle_out(connack, ReasonCode, Channel) when is_integer(ReasonCode) ->
    handle_out(connack, {ReasonCode, <<>>}, Channel);
handle_out(connack, {ReasonCode, ReasonString}, Channel = #channel{conninfo = ConnInfo}) ->
    Reason = emqx_reason_codes:name(ReasonCode),
    AckProps0 = emqx_mqtt_props:new(),
    AckProps1 =
        case ReasonString =:= <<>> of
            true ->
                AckProps0;
            false ->
                emqx_mqtt_props:set('Reason-String', ReasonString, AckProps0)
        end,
    AckProps = run_hooks('client.connack', [ConnInfo, Reason], AckProps1, Channel),
    AckPacket = ?CONNACK_PACKET(
        case maps:get(proto_ver, ConnInfo) of
            ?MQTT_PROTO_V5 -> ReasonCode;
            _ -> emqx_reason_codes:compat(connack, ReasonCode)
        end,
        sp(false),
        AckProps
    ),
    %% Per MQTT v5: If a Server sends a CONNACK with a Reason Code other than 0x00 (Success),
    %% the Will Message MUST NOT be published.
    %% Per MQTT v3: If the Will Flag is set to 1 this indicates that,
    %% if the Connect request is accepted, a Will Message MUST be stored…
    shutdown(Reason, AckPacket, Channel#channel{will_msg = undefined});
%% Optimize?
handle_out(publish, [], Channel) ->
    {ok, Channel};
handle_out(publish, Publishes, Channel) ->
    {Packets, NChannel} = do_deliver(Publishes, Channel),
    {ok, ?REPLY_OUTGOING(Packets), NChannel};
handle_out(puback, {PacketId, ReasonCode}, Channel) ->
    {ok,
        ?EXT_TRACE_OUTGOING_START(
            basic_attrs(Channel),
            ?PUBACK_PACKET(PacketId, ReasonCode)
        ),
        Channel};
handle_out(pubrec, {PacketId, ReasonCode}, Channel) ->
    {ok,
        ?EXT_TRACE_OUTGOING_START(
            basic_attrs(Channel),
            ?PUBREC_PACKET(PacketId, ReasonCode)
        ),
        Channel};
handle_out(pubrel, {PacketId, ReasonCode}, Channel) ->
    {ok,
        ?EXT_TRACE_OUTGOING_START(
            basic_attrs(Channel),
            ?PUBREL_PACKET(PacketId, ReasonCode)
        ),
        Channel};
handle_out(pubcomp, {PacketId, ReasonCode}, Channel) ->
    {ok,
        ?EXT_TRACE_OUTGOING_START(
            basic_attrs(Channel),
            ?PUBCOMP_PACKET(PacketId, ReasonCode)
        ),
        Channel};
handle_out(suback, {PacketId, ReasonCodes}, Channel = ?IS_MQTT_V5) ->
    return_sub_unsub_ack(?SUBACK_PACKET(PacketId, ReasonCodes), Channel);
handle_out(suback, {PacketId, ReasonCodes}, Channel) ->
    ReasonCodes1 = [emqx_reason_codes:compat(suback, RC) || RC <- ReasonCodes],
    return_sub_unsub_ack(?SUBACK_PACKET(PacketId, ReasonCodes1), Channel);
handle_out(unsuback, {PacketId, ReasonCodes}, Channel = ?IS_MQTT_V5) ->
    return_sub_unsub_ack(?UNSUBACK_PACKET(PacketId, ReasonCodes), Channel);
handle_out(unsuback, {PacketId, _ReasonCodes}, Channel) ->
    return_sub_unsub_ack(?UNSUBACK_PACKET(PacketId), Channel);
handle_out(disconnect, ReasonCode, Channel) when is_integer(ReasonCode) ->
    ReasonName = disconnect_reason(ReasonCode),
    handle_out(disconnect, {ReasonCode, ReasonName}, Channel);
handle_out(disconnect, {ReasonCode, ReasonName}, Channel) ->
    handle_out(disconnect, {ReasonCode, ReasonName, #{}}, Channel);
handle_out(disconnect, {ReasonCode, ReasonName, Props}, Channel = ?IS_MQTT_V5) ->
    Packet = ?DISCONNECT_PACKET(ReasonCode, Props),
    {ok, [?REPLY_OUTGOING(Packet), ?REPLY_CLOSE(ReasonName)], Channel};
handle_out(disconnect, {_ReasonCode, ReasonName, _Props}, Channel) ->
    {ok, ?REPLY_CLOSE(ReasonName), Channel};
handle_out(auth, {ReasonCode, Properties}, Channel0) ->
    Replies0 = {outgoing, ?AUTH_PACKET(ReasonCode, Properties)},
    {Replies1, Channel} = maybe_add_zone_changed_event(Replies0, Channel0),
    Replies = add_set_namespace_event(Replies1, Channel),
    {ok, Replies, Channel};
handle_out(Type, Data, Channel) ->
    ?SLOG(error, #{msg => "unexpected_outgoing", type => Type, data => Data}),
    {ok, Channel}.

%%--------------------------------------------------------------------
%% Return ConnAck
%%--------------------------------------------------------------------

return_connack(?CONNACK_PACKET(_RC, _SessPresent) = AckPacket, Channel0) ->
    ?EXT_TRACE_ADD_ATTRS(#{'client.connack.reason_code' => _RC}),
    Replies0 = [?REPLY_EVENT(connected), ?REPLY_CONNACK(AckPacket)],
    {Replies1, Channel} = maybe_add_zone_changed_event(Replies0, Channel0),
    Replies = add_set_namespace_event(Replies1, Channel),
    {continue, Replies, Channel}.

maybe_add_zone_changed_event(Replies, #channel{clientinfo = ClientInfo0} = Channel0) ->
    case ClientInfo0 of
        #{old_zone := _, zone := NewZone} ->
            ClientInfo = maps:remove(old_zone, ClientInfo0),
            Channel = Channel0#channel{clientinfo = ClientInfo},
            {[?REPLY_EVENT({zone_changed, NewZone}) | wrap_list(Replies)], Channel};
        _ ->
            {Replies, Channel0}
    end.

add_set_namespace_event(Replies, #channel{clientinfo = ClientInfo}) ->
    case get_tenant_namespace(ClientInfo) of
        undefined ->
            [?REPLY_EVENT({set_namespace, ?global_ns}) | wrap_list(Replies)];
        Namespace ->
            [?REPLY_EVENT({set_namespace, Namespace}) | wrap_list(Replies)]
    end.

wrap_list(Xs) when is_list(Xs) ->
    Xs;
wrap_list(X) ->
    [X].

%%--------------------------------------------------------------------
%% Deliver publish: broker -> client
%%--------------------------------------------------------------------

%% return list(emqx_types:packet())
do_deliver({pubrel, PacketId}, Channel) ->
    {[?PUBREL_PACKET(PacketId, ?RC_SUCCESS)], Channel};
do_deliver(
    {PacketId, Msg},
    Channel = #channel{
        clientinfo =
            ClientInfo =
                #{mountpoint := MountPoint}
    }
) ->
<<<<<<< HEAD
    ok = inc_metrics('messages.delivered', Channel),
    Msg1 = run_fold_with_context(
=======
    ok = emqx_metrics:inc('messages.delivered'),
    Msg1 = emqx_hooks:run_fold(
>>>>>>> 74a8c721
        'message.delivered',
        [ClientInfo],
        emqx_message:update_expiry(Msg)
    ),
    Msg2 = emqx_mountpoint:unmount(MountPoint, Msg1),
    Packet = emqx_message:to_packet(PacketId, Msg2),
    {NPacket, NChannel} = packing_alias(Packet, Channel),
    {[NPacket], NChannel};
do_deliver([Publish], Channel) ->
    do_deliver(Publish, Channel);
do_deliver(Publishes, Channel) when is_list(Publishes) ->
    {Packets, NChannel} =
        lists:foldl(
            fun(Publish, {Acc, Chann}) ->
                {Packets, NChann} = do_deliver(Publish, Chann),
                {Packets ++ Acc, NChann}
            end,
            {[], Channel},
            Publishes
        ),
    {lists:reverse(Packets), NChannel}.

%%--------------------------------------------------------------------
%% Handle out suback
%%--------------------------------------------------------------------

return_sub_unsub_ack(Packet, Channel) ->
    {ok, [?REPLY_OUTGOING(Packet), ?REPLY_EVENT(updated)], Channel}.

%%--------------------------------------------------------------------
%% Handle call
%%--------------------------------------------------------------------

-spec handle_call(Req :: term(), channel()) ->
    {reply, Reply :: term(), channel()}
    | {shutdown, Reason :: term(), Reply :: term(), channel()}
    | {shutdown, Reason :: term(), Reply :: term(), emqx_types:packet(), channel()}.
handle_call(kick, Channel = #channel{conn_state = ConnState}) when
    ConnState =/= disconnected
->
    ?EXT_TRACE_BROKER_DISCONNECT(
        ?EXT_TRACE_ATTR(
            maps:merge(basic_attrs(Channel), disconnect_attrs(kick, Channel))
        ),
        fun() -> process_kick(Channel) end,
        []
    );
handle_call(kick, Channel) ->
    process_kick(Channel);
handle_call(discard, Channel) ->
    ?EXT_TRACE_BROKER_DISCONNECT(
        ?EXT_TRACE_ATTR(
            maps:merge(basic_attrs(Channel), disconnect_attrs(discard, Channel))
        ),
        fun() ->
            Channel0 = maybe_publish_will_msg(discarded, Channel),
            disconnect_and_shutdown(discarded, ok, Channel0)
        end,
        []
    );
%% Session Takeover
handle_call(
    {takeover, 'begin'},
    Channel = #channel{
        session = Session,
        clientinfo = #{clientid := ClientId}
    }
) ->
    %% NOTE
    %% Ensure channel has enough time left to react to takeover end call. At the same
    %% time ensure that channel dies off reasonably quickly if no call will arrive.
    Interval = interval(expire_takeover, Channel),
    NChannel = reset_timer(expire_session, Interval, Channel),
    ok = emqx_cm:unregister_channel(ClientId),
    reply(Session, NChannel#channel{takeover = true});
handle_call(
    {takeover, 'end'},
    Channel = #channel{
        session = Session,
        pendings = Pendings,
        clientinfo = #{clientid := ClientId}
    }
) ->
    ?EXT_TRACE_BROKER_DISCONNECT(
        ?EXT_TRACE_ATTR(
            maps:merge(basic_attrs(Channel), disconnect_attrs(takeover, Channel))
        ),
        fun() ->
            %% NOTE
            %% This is essentially part of `emqx_session_mem` logic, thus call it directly.
            ok = emqx_session_mem:takeover(Session),
            %% TODO: Should not drain deliver here (side effect)
            Delivers = emqx_utils:drain_deliver(),
            AllPendings = lists:append(Pendings, maybe_nack(Delivers)),
            ?tp(
                debug,
                emqx_channel_takeover_end,
                #{clientid => ClientId}
            ),
            Channel0 = maybe_publish_will_msg(takenover, Channel),
            disconnect_and_shutdown(takenover, AllPendings, Channel0)
        end,
        []
    );
handle_call(takeover_kick, Channel) ->
    ?EXT_TRACE_BROKER_DISCONNECT(
        ?EXT_TRACE_ATTR(
            maps:merge(
                basic_attrs(Channel), disconnect_attrs(takeover_kick, Channel)
            )
        ),
        fun() ->
            Channel0 = maybe_publish_will_msg(takenover, Channel),
            disconnect_and_shutdown(takenover, ok, Channel0)
        end,
        []
    );
handle_call(list_authz_cache, Channel) ->
    {reply, emqx_authz_cache:list_authz_cache(), Channel};
handle_call(
    {keepalive, Interval},
    Channel = #channel{
        keepalive = KeepAlive,
        conninfo = ConnInfo,
        clientinfo = #{zone := Zone}
    }
) ->
    ClientId = info(clientid, Channel),
    NKeepAlive = emqx_keepalive:update(Zone, Interval, KeepAlive),
    NConnInfo = maps:put(keepalive, Interval, ConnInfo),
    NChannel = Channel#channel{keepalive = NKeepAlive, conninfo = NConnInfo},
    SockInfo = maps:get(sockinfo, emqx_cm:get_chan_info(ClientId), #{}),
    ChanInfo1 = info(NChannel),
    emqx_cm:set_chan_info(ClientId, ChanInfo1#{sockinfo => SockInfo}),
    reply(ok, reset_timer(keepalive, NChannel));
handle_call({Type, _Meta} = MsgsReq, Channel = #channel{session = Session}) when
    Type =:= mqueue_msgs; Type =:= inflight_msgs
->
    {reply, emqx_session:info(MsgsReq, Session), Channel};
handle_call(Req, Channel) ->
    ?SLOG(error, #{msg => "unexpected_call", call => Req}),
    reply(ignored, Channel).

%%--------------------------------------------------------------------
%% Handle Info
%%--------------------------------------------------------------------

-spec handle_info(Info :: term(), channel()) ->
    ok
    | {ok, channel()}
    | {ok, replies(), channel()}
    | {shutdown, Reason :: term(), channel()}.

handle_info(continue, Channel) ->
    case maybe_resume_session(Channel) of
        ignore ->
            ok;
        {ok, Publishes, NSession} ->
            NChannel1 = Channel#channel{
                resuming = false,
                pendings = [],
                session = NSession
            },
            {Packets, NChannel2} = do_deliver(Publishes, NChannel1),
            Outgoing = [?REPLY_OUTGOING(Packets) || length(Packets) > 0],
            %% NOTE
            %% Session timers are not restored here, so there's a tiny chance that
            %% the session becomes stuck, when it already has no place to track new
            %% messages.
            {ok, Outgoing, NChannel2}
    end;
handle_info({subscribe, TopicFilters}, Channel) ->
    ?EXT_TRACE_BROKER_SUBSCRIBE(
        ?EXT_TRACE_ATTR(
            maps:merge(basic_attrs(Channel), topic_attrs({subscribe, TopicFilters}))
        ),
        fun() ->
            NTopicFilters = enrich_subscribe(TopicFilters, Channel),
            {_TopicFiltersWithRC, NChannel} = post_process_subscribe(NTopicFilters, Channel),
            {ok, NChannel}
        end,
        []
    );
handle_info({unsubscribe, TopicFilters}, Channel) ->
    ?EXT_TRACE_BROKER_UNSUBSCRIBE(
        ?EXT_TRACE_ATTR(
            maps:merge(basic_attrs(Channel), topic_attrs({unsubscribe, TopicFilters}))
        ),
        fun() ->
            {_RC, NChannel} = post_process_unsubscribe(TopicFilters, #{}, Channel),
            {ok, NChannel}
        end,
        []
    );
handle_info(
    {sock_closed, ?normal},
    Channel = #channel{
        conn_state = ConnState,
        clientinfo = #{clientid := ClientId}
    }
) when
    ?IS_CONNECTED_OR_REAUTHENTICATING(ConnState)
->
    %% `normal`, aka `?RC_SUCCES`, disconnect(by client's DISCONNECT packet) and close socket
    %% already traced `client.disconnect`, no need to trace `broker.disconnect`
    ?tp(sock_closed_normal, #{clientid => ClientId, conn_state => ConnState}),
    process_maybe_shutdown(normal, Channel);
handle_info(
    {sock_closed, Reason},
    Channel = #channel{
        conn_state = ConnState,
        clientinfo = #{clientid := ClientId}
    }
) when
    ?IS_CONNECTED_OR_REAUTHENTICATING(ConnState)
->
    %% Socket closed when `connected` or `reauthenticating`
    ?tp(sock_closed_with_other_reason, #{clientid => ClientId, conn_state => ConnState}),
    ?EXT_TRACE_BROKER_DISCONNECT(
        ?EXT_TRACE_ATTR(
            maps:merge(
                (basic_attrs(Channel))#{},
                disconnect_attrs(sock_closed, Channel)
            )
        ),
        fun() -> process_maybe_shutdown(Reason, Channel) end,
        []
    );
handle_info(
    {sock_closed, Reason},
    Channel = #channel{
        conn_state = ConnState,
        clientinfo = #{clientid := ClientId}
    }
) when
    ConnState =:= idle orelse
        ConnState =:= connecting
->
    ?tp(sock_closed_when_idle_or_connecting, #{clientid => ClientId, conn_state => ConnState}),
    ?EXT_TRACE_BROKER_DISCONNECT(
        ?EXT_TRACE_ATTR(
            maps:merge(
                (basic_attrs(Channel))#{},
                disconnect_attrs(sock_closed, Channel)
            )
        ),
        fun() -> shutdown(Reason, Channel) end,
        []
    );
handle_info({sock_closed, _Reason}, Channel = #channel{conn_state = disconnected}) ->
    %% This can happen as a race:
    %% EMQX closes socket and marks 'disconnected' but 'tcp_closed' or 'ssl_closed'
    %% is already in process mailbox
    {ok, Channel};
handle_info(clean_authz_cache, Channel) ->
    ok = emqx_authz_cache:empty_authz_cache(),
    {ok, Channel};
handle_info(die_if_test = Info, Channel) ->
    die_if_test_compiled(),
    ?SLOG(error, #{msg => "unexpected_info", info => Info}),
    {ok, Channel};
handle_info({disconnect, ReasonCode, ReasonName, Props}, Channel) ->
    handle_out(disconnect, {ReasonCode, ReasonName, Props}, Channel);
handle_info({puback, PacketId, PubRes, RC}, Channel) ->
    do_finish_publish(PacketId, PubRes, RC, Channel);
handle_info(Info, Channel0 = #channel{session = Session0, clientinfo = ClientInfo}) ->
    Session = emqx_session:handle_info(Info, Session0, ClientInfo),
    Channel1 = Channel0#channel{session = Session},
    Acc0 = #{deliver => [], replies => []},
    Acc = emqx_hooks:run_fold('client.handle_info', [ClientInfo, Info], Acc0),
    Delivers = maps:get(deliver, Acc, []),
    Replies = maps:get(replies, Acc, []),
    {AllReplies, Channel} =
        case handle_deliver(Delivers, Channel1) of
            {ok, Channel2} ->
                {Replies, Channel2};
            {ok, DeliverReplies, Channel2} ->
                {append_replies(DeliverReplies, Replies), Channel2}
        end,
    case AllReplies of
        [] ->
            {ok, Channel};
        _ ->
            {ok, AllReplies, Channel}
    end.

append_replies(Replies1, Replies2) ->
    replies_as_list(Replies1) ++ replies_as_list(Replies2).

replies_as_list(Replies) when is_list(Replies) -> Replies;
replies_as_list(Replies) -> [Replies].

-ifdef(TEST).

-spec die_if_test_compiled() -> no_return().
die_if_test_compiled() ->
    exit(normal).

-else.

die_if_test_compiled() ->
    ok.

-endif.

%%--------------------------------------------------------------------
%% Handle timeout
%%--------------------------------------------------------------------

-spec handle_timeout(reference(), Msg :: term(), channel()) ->
    {ok, channel()}
    | {ok, replies(), channel()}
    | {shutdown, Reason :: term(), channel()}.
handle_timeout(
    _TRef,
    keepalive,
    Channel = #channel{keepalive = undefined}
) ->
    {ok, Channel};
handle_timeout(
    _TRef,
    keepalive,
    Channel = #channel{conn_state = disconnected}
) ->
    {ok, Channel};
handle_timeout(
    _TRef,
    keepalive,
    Channel = #channel{keepalive = KeepAlive}
) ->
    case emqx_keepalive:check(KeepAlive) of
        {ok, NKeepAlive} ->
            NChannel = Channel#channel{keepalive = NKeepAlive},
            {ok, reset_timer(keepalive, NChannel)};
        {error, timeout} ->
            handle_out(disconnect, ?RC_KEEP_ALIVE_TIMEOUT, Channel)
    end;
handle_timeout(
    _TRef,
    TimerName,
    Channel = #channel{conn_state = disconnected}
) when ?IS_COMMON_SESSION_ONLINE_TIMER(TimerName) ->
    %% Skip session timers that require a connected client
    {ok, Channel};
handle_timeout(
    _TRef,
    TimerName,
    Channel = #channel{session = Session, clientinfo = ClientInfo}
) when ?IS_COMMON_SESSION_TIMER(TimerName) ->
    %% NOTE
    %% Responsibility for these timers is smeared across both this module and the
    %% `emqx_session` module: the latter holds configured timer intervals, and is
    %% responsible for the actual timeout logic. Yet they are managed here, since
    %% they are kind of common to all session implementations.
    case emqx_session:handle_timeout(ClientInfo, TimerName, Session) of
        {ok, Publishes, NSession} ->
            NChannel = Channel#channel{session = NSession},
            handle_out(publish, Publishes, clean_timer(TimerName, NChannel));
        {ok, Publishes, Timeout, NSession} ->
            NChannel = Channel#channel{session = NSession},
            handle_out(publish, Publishes, reset_timer(TimerName, Timeout, NChannel))
    end;
handle_timeout(
    _TRef,
    {emqx_session, TimerName},
    Channel = #channel{session = Session, clientinfo = ClientInfo}
) ->
    case emqx_session:handle_timeout(ClientInfo, TimerName, Session) of
        {ok, [], NSession} ->
            {ok, Channel#channel{session = NSession}};
        {ok, Replies, NSession} ->
            handle_out(publish, Replies, Channel#channel{session = NSession})
    end;
handle_timeout(_TRef, expire_session, Channel = #channel{session = Session}) ->
    Channel0 = maybe_publish_will_msg(expired, Channel),
    ok = emqx_session:destroy(Session),
    shutdown(expired, Channel0);
handle_timeout(
    _TRef,
    will_message = TimerName,
    Channel = #channel{will_msg = WillMsg}
) ->
    (WillMsg =/= undefined) andalso publish_will_msg(Channel),
    {ok, clean_timer(TimerName, Channel#channel{will_msg = undefined})};
handle_timeout(
    _TRef,
    connection_auth_expire,
    #channel{conn_state = ConnState} = Channel0
) ->
    Channel1 = clean_timer(connection_auth_expire, Channel0),
    case ConnState of
        disconnected ->
            {ok, Channel1};
        _ ->
            Channel2 = maybe_publish_will_msg(auth_expired, Channel1),
            handle_out(disconnect, ?RC_NOT_AUTHORIZED, Channel2)
    end;
handle_timeout(TRef, Msg, Channel) ->
    case emqx_hooks:run_fold('client.timeout', [TRef, Msg], []) of
        [] ->
            {ok, Channel};
        Msgs ->
            {ok, Msgs, Channel}
    end.

%%--------------------------------------------------------------------
%% Ensure timers
%%--------------------------------------------------------------------

ensure_timer(Name, Channel = #channel{timers = Timers}) ->
    TRef = maps:get(Name, Timers, undefined),
    Time = interval(Name, Channel),
    case TRef == undefined andalso Time > 0 of
        true -> ensure_timer(Name, Time, Channel);
        %% Timer disabled or exists
        false -> Channel
    end.

ensure_timer(Name, Time, Channel = #channel{timers = Timers}) ->
    TRef = emqx_utils:start_timer(Time, Name),
    Channel#channel{timers = Timers#{Name => TRef}}.

reset_timer(Name, Channel) ->
    ensure_timer(Name, clean_timer(Name, Channel)).

reset_timer(Name, Time, Channel) ->
    ensure_timer(Name, Time, clean_timer(Name, Channel)).

clean_timer(Name, Channel = #channel{timers = Timers}) ->
    case maps:take(Name, Timers) of
        error ->
            Channel;
        {TRef, NTimers} ->
            ok = emqx_utils:cancel_timer(TRef),
            Channel#channel{timers = NTimers}
    end.

interval(keepalive, #channel{keepalive = KeepAlive}) ->
    emqx_keepalive:info(check_interval, KeepAlive);
interval(retry_delivery, #channel{session = Session}) ->
    emqx_session:info(retry_interval, Session);
interval(expire_awaiting_rel, #channel{session = Session}) ->
    emqx_session:info(await_rel_timeout, Session);
interval(expire_session, #channel{conninfo = ConnInfo}) ->
    maps:get(expiry_interval, ConnInfo);
interval(expire_takeover, #channel{}) ->
    %% NOTE: Equivalent to 2 × `?T_TAKEOVER` for simplicity.
    2 * 5_000;
interval(will_message, #channel{will_msg = WillMsg}) ->
    timer:seconds(will_delay_interval(WillMsg)).

%%--------------------------------------------------------------------
%% Terminate
%%--------------------------------------------------------------------

-spec terminate(any(), channel()) -> ok.
terminate(_, #channel{conn_state = idle} = _Channel) ->
    ok;
terminate(normal, Channel) ->
    run_terminate_hook(normal, Channel);
terminate({shutdown, Reason}, Channel) when
    Reason =:= expired orelse
        Reason =:= takenover orelse
        Reason =:= kicked orelse
        Reason =:= discarded
->
    run_terminate_hook(Reason, Channel);
terminate(Reason, Channel) ->
    Channel1 = maybe_publish_will_msg(?chan_terminating, Channel),
    run_terminate_hook(Reason, Channel1).

run_terminate_hook(_Reason, #channel{session = undefined}) ->
    ok;
run_terminate_hook(Reason, #channel{clientinfo = ClientInfo, session = Session}) ->
    emqx_session:terminate(ClientInfo, Reason, Session).

%%--------------------------------------------------------------------
%% Internal functions
%%--------------------------------------------------------------------
overload_protection(_, #channel{clientinfo = #{zone := Zone}}) ->
    emqx_olp:backoff(Zone),
    ok.

%%--------------------------------------------------------------------
%% Enrich MQTT Connect Info

enrich_conninfo(
    ConnPkt = #mqtt_packet_connect{
        proto_name = ProtoName,
        proto_ver = ProtoVer,
        clean_start = CleanStart,
        keepalive = KeepAlive,
        properties = ConnProps,
        clientid = ClientId,
        username = Username
    },
    Channel = #channel{
        conninfo = ConnInfo,
        clientinfo = #{zone := Zone}
    }
) ->
    ExpiryInterval = expiry_interval(Zone, ConnPkt),
    NConnInfo = ConnInfo#{
        proto_name => ProtoName,
        proto_ver => ProtoVer,
        clean_start => CleanStart,
        keepalive => KeepAlive,
        clientid => ClientId,
        username => Username,
        conn_props => ConnProps,
        expiry_interval => ExpiryInterval,
        receive_maximum => receive_maximum(Zone, ConnProps)
    },
    {ok, Channel#channel{conninfo = NConnInfo}}.

%% If the Session Expiry Interval is absent the value 0 is used.
expiry_interval(_, #mqtt_packet_connect{
    proto_ver = ?MQTT_PROTO_V5,
    properties = ConnProps
}) ->
    timer:seconds(emqx_mqtt_props:get('Session-Expiry-Interval', ConnProps, 0));
expiry_interval(Zone, #mqtt_packet_connect{clean_start = false}) ->
    get_mqtt_conf(Zone, session_expiry_interval);
expiry_interval(_, #mqtt_packet_connect{clean_start = true}) ->
    0.

receive_maximum(Zone, ConnProps) ->
    MaxInflightConfig =
        case get_mqtt_conf(Zone, max_inflight) of
            0 -> ?RECEIVE_MAXIMUM_LIMIT;
            N -> N
        end,
    %% Received might be zero which should be a protocol error
    %% we do not validate MQTT properties here
    %% it is to be caught later
    Received = emqx_mqtt_props:get('Receive-Maximum', ConnProps, MaxInflightConfig),
    erlang:min(Received, MaxInflightConfig).

%%--------------------------------------------------------------------
%% Run Connect Hooks

run_conn_hooks(ConnPkt, Channel = #channel{conninfo = ConnInfo}) ->
    ConnProps = emqx_packet:info(properties, ConnPkt),
    case run_hooks('client.connect', [ConnInfo], ConnProps, Channel) of
        Error = {error, _Reason} -> Error;
        NConnProps -> {ok, emqx_packet:set_props(NConnProps, ConnPkt), Channel}
    end.

%%--------------------------------------------------------------------
%% Check Connect Packet

check_connect(ConnPkt, #channel{clientinfo = #{zone := Zone}}) ->
    emqx_packet:check(ConnPkt, emqx_mqtt_caps:get_caps(Zone)).

%%--------------------------------------------------------------------
%% Enrich Client Info

enrich_client(ConnPkt, Channel = #channel{clientinfo = ClientInfo}) ->
    Pipe = emqx_utils:pipeline(
        [
            fun set_username/2,
            fun set_bridge_mode/2,
            fun maybe_username_as_clientid/2,
            fun maybe_assign_clientid/2,
            %% attr init should happen after clientid and username assign
            fun maybe_set_client_initial_attrs/2,
            %% clientid override should happen after client_attrs is initialized
            fun maybe_override_clientid/2
        ],
        ConnPkt,
        ClientInfo
    ),
    case Pipe of
        {ok, NConnPkt, NClientInfo} ->
            {ok, NConnPkt, Channel#channel{clientinfo = NClientInfo}};
        {error, ReasonCode, NClientInfo} ->
            {error, ReasonCode, Channel#channel{clientinfo = NClientInfo}}
    end.

set_username(
    #mqtt_packet_connect{username = Username},
    ClientInfo = #{username := undefined}
) ->
    {ok, ClientInfo#{username => Username}};
set_username(_ConnPkt, ClientInfo) ->
    {ok, ClientInfo}.

%% The `is_bridge` bit flag in CONNECT packet (parsed as `bridge_mode`)
%% is invented by mosquitto, named 'try_private': https://mosquitto.org/man/mosquitto-conf-5.html
set_bridge_mode(#mqtt_packet_connect{is_bridge = true}, ClientInfo) ->
    {ok, ClientInfo#{is_bridge => true}};
set_bridge_mode(_ConnPkt, _ClientInfo) ->
    ok.

maybe_username_as_clientid(_ConnPkt, ClientInfo = #{username := undefined}) ->
    {ok, ClientInfo};
maybe_username_as_clientid(
    _ConnPkt,
    ClientInfo = #{
        zone := Zone,
        username := Username
    }
) ->
    case get_mqtt_conf(Zone, use_username_as_clientid) of
        true when Username =/= <<>> -> {ok, ClientInfo#{clientid => Username}};
        true -> {error, ?RC_CLIENT_IDENTIFIER_NOT_VALID, ClientInfo};
        false -> ok
    end.

maybe_assign_clientid(_ConnPkt, ClientInfo = #{clientid := ClientId}) when
    ClientId /= undefined
->
    {ok, ClientInfo};
maybe_assign_clientid(#mqtt_packet_connect{clientid = <<>>}, ClientInfo) ->
    RandClientId = emqx_utils:rand_id(?RAND_CLIENTID_BYTES),
    ?EXT_TRACE_ADD_ATTRS(#{'client.clientid' => RandClientId}),
    {ok, ClientInfo#{clientid => RandClientId}};
maybe_assign_clientid(#mqtt_packet_connect{clientid = ClientId}, ClientInfo) ->
    {ok, ClientInfo#{clientid => ClientId}}.

get_client_attrs_init_config(Zone) ->
    get_mqtt_conf(Zone, client_attrs_init, []).

maybe_set_client_initial_attrs(ConnPkt, #{zone := Zone} = ClientInfo) ->
    case get_client_attrs_init_config(Zone) of
        [] ->
            {ok, ClientInfo};
        Inits ->
            UserProperty = get_user_property_as_map(ConnPkt),
            ClientInfo1 = initialize_client_attrs(Inits, ClientInfo#{user_property => UserProperty}),
            {ok, maps:remove(user_property, ClientInfo1)}
    end.

initialize_client_attrs(Inits, #{clientid := ClientId} = ClientInfo) ->
    lists:foldl(
        fun(#{expression := Variform, set_as_attr := Name}, Acc) ->
            Attrs = maps:get(client_attrs, Acc, #{}),
            case emqx_variform:render(Variform, ClientInfo) of
                {ok, <<>>} ->
                    ?SLOG(
                        debug,
                        #{
                            msg => "client_attr_rednered_to_empty_string",
                            set_as_attr => Name
                        },
                        #{clientid => ClientId}
                    ),
                    Acc;
                {ok, Value} ->
                    ?SLOG(
                        debug,
                        #{
                            msg => "client_attr_initialized",
                            set_as_attr => Name,
                            attr_value => Value
                        },
                        #{clientid => ClientId}
                    ),
                    Acc#{client_attrs => Attrs#{Name => Value}};
                {error, Reason} ->
                    ?SLOG(
                        warning,
                        #{
                            msg => "client_attr_initialization_failed",
                            reason => Reason
                        },
                        #{clientid => ClientId}
                    ),
                    Acc
            end
        end,
        ClientInfo,
        Inits
    ).

maybe_override_clientid(_ConnPkt, #{zone := Zone} = ClientInfo) ->
    Expression = get_mqtt_conf(Zone, clientid_override, disabled),
    {ok, override_clientid(Expression, ClientInfo)}.

override_clientid(disabled, ClientInfo) ->
    ClientInfo;
override_clientid(Expression, #{clientid := OrigClientId} = ClientInfo) ->
    case emqx_variform:render(Expression, ClientInfo) of
        {ok, <<>>} ->
            ?SLOG(
                warning,
                #{
                    msg => "clientid_override_expression_returned_empty_string"
                },
                #{clientid => OrigClientId}
            ),
            ClientInfo;
        {ok, ClientId} ->
            % Must add 'clientid' log meta for trace log filter
            ?TRACE("MQTT", "clientid_overridden", #{
                clientid => ClientId, original_clientid => OrigClientId
            }),
            ClientInfo#{clientid => ClientId};
        {error, Reason} ->
            ?SLOG(
                warning,
                #{
                    msg => "clientid_override_expression_failed",
                    reason => Reason
                },
                #{clientid => OrigClientId}
            ),
            ClientInfo
    end.

get_user_property_as_map(#mqtt_packet_connect{properties = #{'User-Property' := UserProperty}}) when
    is_list(UserProperty)
->
    maps:from_list(UserProperty);
get_user_property_as_map(_) ->
    #{}.

fix_mountpoint(#{mountpoint := undefined} = ClientInfo) ->
    ClientInfo;
fix_mountpoint(ClientInfo = #{mountpoint := MountPoint}) ->
    MountPoint1 = emqx_mountpoint:replvar(MountPoint, ClientInfo),
    ClientInfo#{mountpoint := MountPoint1}.

fix_mountpoint(_PipelineOutput, #channel{clientinfo = ClientInfo0} = Channel0) ->
    ClientInfo = fix_mountpoint(ClientInfo0),
    Channel = Channel0#channel{clientinfo = ClientInfo},
    {ok, Channel}.

%%--------------------------------------------------------------------
%% Set log metadata

set_log_meta(_ConnPkt, #channel{clientinfo = #{clientid := ClientId} = ClientInfo}) ->
    proc_lib:set_label(ClientId),
    Username = maps:get(username, ClientInfo, undefined),
    Tns0 = get_tenant_namespace(ClientInfo),
    %% No need to add Tns to log metadata if it's aready a prefix is client ID
    %% Or if it's the username.
    Tns =
        case is_clientid_namespaced(ClientId, Tns0) orelse Username =:= Tns0 of
            true ->
                undefined;
            false ->
                Tns0
        end,
    Meta0 = [{clientid, ClientId}, {username, Username}, {tns, Tns}],
    %% Drop undefined or <<>>
    Meta = lists:filter(fun({_, V}) -> V =/= undefined andalso V =/= <<>> end, Meta0),
    emqx_logger:set_proc_metadata(maps:from_list(Meta)).

get_tenant_namespace(ClientInfo) ->
    Attrs = maps:get(client_attrs, ClientInfo, #{}),
    maps:get(?CLIENT_ATTR_NAME_TNS, Attrs, undefined).

%% clientid_override is an expression which is free to set tns as a prefix, suffix or whatsoever,
%% but as a best-effort log metadata optimization, we only check for prefix
is_clientid_namespaced(ClientId, Tns) when is_binary(Tns) andalso Tns =/= <<>> ->
    case ClientId of
        <<Tns:(size(Tns))/binary, _/binary>> ->
            true;
        _ ->
            false
    end;
is_clientid_namespaced(_ClientId, _Tns) ->
    false.

%%--------------------------------------------------------------------
%% Adjust limiter

adjust_limiter(_ConnPkt, #channel{clientinfo = ClientInfo, quota = Limiter0} = Channel0) ->
    #{zone := Zone, listener := ListenerId} = ClientInfo,
    Tns = get_tenant_namespace(ClientInfo),
    Context = #{zone => Zone, listener_id => ListenerId, tns => Tns},
    Limiter = emqx_hooks:run_fold('channel.limiter_adjustment', [Context], Limiter0),
    {ok, Channel0#channel{quota = Limiter}}.

%%--------------------------------------------------------------------
%% Check banned

check_banned(_ConnPkt, #channel{clientinfo = ClientInfo}) ->
    case emqx_banned:check(ClientInfo) of
        true -> {error, ?RC_BANNED};
        false -> ok
    end.

%%--------------------------------------------------------------------
%% Flapping

count_flapping_event(_ConnPkt, #channel{clientinfo = ClientInfo}) ->
    _ = emqx_flapping:detect(ClientInfo),
    ok.

%%--------------------------------------------------------------------
%% Authenticate

%% If peercert exists, add it as `cert_pem` credential field.
maybe_add_cert(Map, #channel{conninfo = ConnInfo}) ->
    maybe_add_cert(Map, ConnInfo);
maybe_add_cert(Map, #{peercert := PeerCert}) when is_binary(PeerCert) ->
    %% NOTE: it's raw binary at this point,
    %% encoding to PEM (base64) is done lazy in emqx_auth_template:render_var
    Map#{cert_pem => PeerCert};
maybe_add_cert(Map, _) ->
    Map.

authenticate(?PACKET(?AUTH) = Packet, Channel) ->
    %% TODO: extended authentication sub-span
    process_authenticate(Packet, Channel);
authenticate(Packet, Channel) ->
    %% Authenticate by CONNECT Packet
    ?EXT_TRACE_CLIENT_AUTHN(
        ?EXT_TRACE_ATTR(
            #{
                'client.clientid' => info(clientid, Channel),
                'client.username' => info(username, Channel)
            }
        ),
        fun(NPacket) ->
            Res = process_authenticate(NPacket, Channel),
            ?EXT_TRACE_ADD_ATTRS(authn_attrs(Res)),
            case Res of
                {ok, _, _} -> ?EXT_TRACE_SET_STATUS_OK();
                %% TODO: Enhanced AUTH
                {continue, _, _} -> ok;
                {error, _, _} -> ?EXT_TRACE_SET_STATUS_ERROR()
            end,
            Res
        end,
        [Packet]
    ).

process_authenticate(
    ?CONNECT_PACKET(
        #mqtt_packet_connect{
            proto_ver = ?MQTT_PROTO_V5,
            properties = #{'Authentication-Method' := AuthMethod} = Properties
        }
    ),
    #channel{
        clientinfo = ClientInfo,
        auth_cache = AuthCache
    } = Channel
) ->
    %% Auth with CONNECT packet for MQTT v5
    AuthData = emqx_mqtt_props:get('Authentication-Data', Properties, undefined),
    Credential0 =
        ClientInfo#{
            auth_method => AuthMethod,
            auth_data => AuthData,
            auth_cache => AuthCache
        },
    Credential = maybe_add_cert(Credential0, Channel),
    authentication_pipeline(Credential, Channel);
process_authenticate(
    ?CONNECT_PACKET(#mqtt_packet_connect{password = Password}),
    #channel{clientinfo = ClientInfo} = Channel
) ->
    %% Auth with CONNECT packet for MQTT v3
    Credential = maybe_add_cert(ClientInfo#{password => Password}, Channel),
    authentication_pipeline(Credential, Channel);
process_authenticate(
    ?AUTH_PACKET(_, #{'Authentication-Method' := AuthMethod} = Properties),
    #channel{
        clientinfo = ClientInfo,
        conninfo = #{conn_props := ConnProps},
        auth_cache = AuthCache
    } = Channel
) ->
    %% Enhanced auth
    case emqx_mqtt_props:get('Authentication-Method', ConnProps, undefined) of
        AuthMethod ->
            AuthData = emqx_mqtt_props:get('Authentication-Data', Properties, undefined),
            authentication_pipeline(
                ClientInfo#{
                    auth_method => AuthMethod,
                    auth_data => AuthData,
                    auth_cache => AuthCache
                },
                Channel
            );
        _ ->
            log_auth_failure("bad_authentication_method"),
            {error, ?RC_BAD_AUTHENTICATION_METHOD}
    end.

authentication_pipeline(Credential, Channel) ->
    %% Slightly adapted version of `emqx_utils:pipeline' because `do_authenticate/2' may
    %% return `{continue, _, _}', which serves as a special short-circuit return value.
    emqx_utils:foldl_while(
        fun(Fn, {ok, OutputAcc, ChanAcc}) ->
            case Fn(OutputAcc, ChanAcc) of
                ok -> {cont, {ok, OutputAcc, ChanAcc}};
                {ok, NewChan} -> {cont, {ok, OutputAcc, NewChan}};
                {ok, NewOutput, NewChan} -> {cont, {ok, NewOutput, NewChan}};
                {error, Reason} -> {halt, {error, Reason, ChanAcc}};
                {error, Reason, NewChan} -> {halt, {error, Reason, NewChan}};
                {continue, _Props, _Chan} = Res -> {halt, Res}
            end
        end,
        {ok, Credential, Channel},
        [
            fun do_authenticate/2,
            fun fix_mountpoint/2,
            %% We call `set_log_meta' again here because authentication may have injected
            %% different attributes.  Note that `clientid` might have changed as well, if
            %% authentication returned a non-empty `clientid_override` value.
            fun set_log_meta/2,
            fun adjust_limiter/2
        ]
    ).

do_authenticate(
    #{auth_method := AuthMethod} = Credential,
    #channel{clientinfo = ClientInfo} = Channel
) ->
    Properties = #{'Authentication-Method' => AuthMethod},
    case emqx_access_control:authenticate(Credential) of
        {ok, AuthResult} ->
            {ok, Properties, Channel#channel{
                clientinfo = merge_auth_result(ClientInfo, AuthResult),
                auth_cache = #{}
            }};
        {ok, AuthResult, AuthData} ->
            {ok, Properties#{'Authentication-Data' => AuthData}, Channel#channel{
                clientinfo = merge_auth_result(ClientInfo, AuthResult),
                auth_cache = #{}
            }};
        {continue, AuthCache} ->
            {continue, Properties, Channel#channel{auth_cache = AuthCache}};
        {continue, AuthData, AuthCache} ->
            {continue, Properties#{'Authentication-Data' => AuthData}, Channel#channel{
                auth_cache = AuthCache
            }};
        {error, Reason} ->
            log_auth_failure(Reason),
            {error, emqx_reason_codes:connack_error(Reason)}
    end;
do_authenticate(Credential, #channel{clientinfo = ClientInfo} = Channel) ->
    case emqx_access_control:authenticate(Credential) of
        {ok, AuthResult} ->
            {ok, #{}, Channel#channel{clientinfo = merge_auth_result(ClientInfo, AuthResult)}};
        {error, Reason} ->
            log_auth_failure(Reason),
            {error, emqx_reason_codes:connack_error(Reason)}
    end.

log_auth_failure(Reason) ->
    ?SLOG_THROTTLE(
        warning,
        #{
            msg => authentication_failure,
            reason => Reason
        },
        #{tag => "AUTHN"}
    ).

%% Merge authentication result into ClientInfo
%% Authentication result may include:
%% 1. `is_superuser': The superuser flag from various backends
%% 2. `expire_at`: Authentication validity deadline, the client will be disconnected after this time
%% 3. `acl': ACL rules from JWT, HTTP auth backend
%% 4. `client_attrs': Extra client attributes from JWT, HTTP auth backend
%% 5. `clientid_override': This result should override the current clientid.
%% 6. `zone_override': This result should override the current zone.
%% 7. Maybe more non-standard fields used by hook callbacks
merge_auth_result(ClientInfo0, AuthResult0) when is_map(ClientInfo0) andalso is_map(AuthResult0) ->
    IsSuperuser = maps:get(is_superuser, AuthResult0, false),
    ExpireAt = maps:get(expire_at, AuthResult0, undefined),
    AuthResult = maps:without([client_attrs, expire_at], AuthResult0),
    Attrs0 = maps:get(client_attrs, ClientInfo0, #{}),
    Attrs1 = maps:get(client_attrs, AuthResult0, #{}),
    Attrs = maps:merge(Attrs0, Attrs1),
    ClientIdOverride = maps:get(clientid_override, AuthResult0, undefined),
    ZoneOverride = maps:get(zone_override, AuthResult0, undefined),
    ClientInfo1 =
        case parse_zone_override(ZoneOverride) of
            false ->
                ClientInfo0;
            {ok, NewZone} ->
                OldZone = maps:get(zone, ClientInfo0, default),
                ?TRACE("MQTT", "zone_overridden_by_authn", #{
                    zone => NewZone,
                    original_zone => OldZone
                }),
                ClientInfo0#{zone => NewZone, old_zone => OldZone}
        end,
    ClientInfo =
        case is_binary(ClientIdOverride) andalso ClientIdOverride /= <<"">> of
            true ->
                ?TRACE("MQTT", "clientid_overridden_by_authn", #{
                    clientid => ClientIdOverride,
                    original_clientid => maps:get(clientid, ClientInfo1, undefined)
                }),
                ClientInfo1#{clientid => ClientIdOverride};
            false ->
                ClientInfo1
        end,
    maps:merge(
        ClientInfo#{client_attrs => Attrs},
        AuthResult#{
            is_superuser => IsSuperuser,
            auth_expire_at => ExpireAt
        }
    ).

parse_zone_override(undefined) ->
    false;
parse_zone_override(ZoneOverride) when is_binary(ZoneOverride) ->
    try emqx_config_zones:assert_zone_exists(ZoneOverride) of
        ok -> {ok, binary_to_existing_atom(ZoneOverride, utf8)}
    catch
        throw:{unknown_zone, _} ->
            ?TRACE("MQTT", "unknown_zone_override_in_authn", #{zone => ZoneOverride}),
            false
    end.

%%--------------------------------------------------------------------
%% Process Topic Alias

process_alias(
    Packet = #mqtt_packet{
        variable =
            #mqtt_packet_publish{
                topic_name = <<>>,
                properties = #{'Topic-Alias' := AliasId}
            } = Publish
    },
    Channel = ?IS_MQTT_V5 = #channel{topic_aliases = TopicAliases}
) ->
    case find_alias(inbound, AliasId, TopicAliases) of
        {ok, Topic} ->
            NPublish = Publish#mqtt_packet_publish{topic_name = Topic},
            {ok, Packet#mqtt_packet{variable = NPublish}, Channel};
        error ->
            {error, ?RC_PROTOCOL_ERROR}
    end;
process_alias(
    #mqtt_packet{
        variable = #mqtt_packet_publish{
            topic_name = Topic,
            properties = #{'Topic-Alias' := AliasId}
        }
    },
    Channel = ?IS_MQTT_V5 = #channel{topic_aliases = TopicAliases}
) ->
    NTopicAliases = save_alias(inbound, AliasId, Topic, TopicAliases),
    {ok, Channel#channel{topic_aliases = NTopicAliases}};
process_alias(_Packet, Channel) ->
    {ok, Channel}.

%%--------------------------------------------------------------------
%% Packing Topic Alias

packing_alias(
    Packet = #mqtt_packet{
        variable =
            #mqtt_packet_publish{
                topic_name = Topic,
                properties = Prop
            } = Publish
    },
    Channel =
        ?IS_MQTT_V5 = #channel{
            topic_aliases = TopicAliases,
            alias_maximum = Limits
        }
) ->
    case find_alias(outbound, Topic, TopicAliases) of
        {ok, AliasId} ->
            NPublish = Publish#mqtt_packet_publish{
                topic_name = <<>>,
                properties = maps:merge(Prop, #{'Topic-Alias' => AliasId})
            },
            {Packet#mqtt_packet{variable = NPublish}, Channel};
        error ->
            #{outbound := Aliases} = TopicAliases,
            AliasId = maps:size(Aliases) + 1,
            case
                (Limits =:= undefined) orelse
                    (AliasId =< maps:get(outbound, Limits, 0))
            of
                true ->
                    NTopicAliases = save_alias(outbound, AliasId, Topic, TopicAliases),
                    NChannel = Channel#channel{topic_aliases = NTopicAliases},
                    NPublish = Publish#mqtt_packet_publish{
                        topic_name = Topic,
                        properties = maps:merge(Prop, #{'Topic-Alias' => AliasId})
                    },
                    {Packet#mqtt_packet{variable = NPublish}, NChannel};
                false ->
                    {Packet, Channel}
            end
    end;
packing_alias(Packet, Channel) ->
    {Packet, Channel}.

%%--------------------------------------------------------------------
%% Check quota state

check_quota_exceeded(
    ?PUBLISH_PACKET(_QoS, Topic, _PacketId, Payload), #channel{quota = Quota} = Chann
) ->
    Result = emqx_limiter_client_container:try_consume(
        Quota, [{bytes, erlang:byte_size(Payload)}, {messages, 1}]
    ),
    case Result of
        {true, Quota2} ->
            {ok, Chann#channel{quota = Quota2}};
        {false, Quota2, Reason} ->
            ?SLOG_THROTTLE(
                warning,
                #{
                    msg => cannot_publish_to_topic_due_to_quota_exceeded,
                    reason => Reason
                },
                #{topic => Topic, tag => "QUOTA"}
            ),
            {error, ?RC_QUOTA_EXCEEDED, Chann#channel{quota = Quota2}}
    end.

%%--------------------------------------------------------------------
%% Check Pub Alias

check_pub_alias(
    #mqtt_packet{
        variable = #mqtt_packet_publish{
            properties = #{'Topic-Alias' := AliasId}
        }
    },
    #channel{alias_maximum = Limits}
) ->
    case
        (Limits =:= undefined) orelse
            (AliasId =< maps:get(inbound, Limits, ?MAX_TOPIC_AlIAS))
    of
        true -> ok;
        false -> {error, ?RC_TOPIC_ALIAS_INVALID}
    end;
check_pub_alias(_Packet, _Channel) ->
    ok.

%%--------------------------------------------------------------------
%% Authorization action

authz_action(#mqtt_packet{
    header = #mqtt_packet_header{qos = QoS, retain = Retain}, variable = #mqtt_packet_publish{}
}) ->
    ?AUTHZ_PUBLISH(QoS, Retain);
authz_action({_Topic, #{qos := QoS} = _SubOpts} = _TopicFilter) ->
    ?AUTHZ_SUBSCRIBE(QoS);
%% Will message
authz_action(#message{qos = QoS, flags = #{retain := Retain}}) ->
    ?AUTHZ_PUBLISH(QoS, Retain);
authz_action(#message{qos = QoS}) ->
    ?AUTHZ_PUBLISH(QoS).

%%--------------------------------------------------------------------
%% Check Pub Authorization

check_pub_authz(Packet, Channel) ->
    ?EXT_TRACE_CLIENT_AUTHZ(
        ?EXT_TRACE_ATTR(
            (basic_attrs(Channel))#{'authz.action_type' => publish}
        ),
        fun(NPacket) ->
            _Res = do_check_pub_authz(NPacket, Channel)
        end,
        [Packet]
    ).

do_check_pub_authz(
    #mqtt_packet{
        variable = #mqtt_packet_publish{topic_name = Topic}
    } = Packet,
    #channel{clientinfo = ClientInfo}
) ->
    Action = authz_action(Packet),
    case emqx_access_control:authorize(ClientInfo, Action, Topic) of
        allow ->
            ?EXT_TRACE_ADD_ATTRS(#{
                'authz.publish.topic' => Topic,
                'authz.publish.result' => allow
            }),
            ?EXT_TRACE_SET_STATUS_OK(),
            ok;
        deny ->
            ?EXT_TRACE_ADD_ATTRS(#{
                'authz.publish.topic' => Topic,
                'authz.publish.result' => deny,
                'authz.reason_code' => ?RC_NOT_AUTHORIZED
            }),
            ?EXT_TRACE_SET_STATUS_ERROR(),
            {error, ?RC_NOT_AUTHORIZED}
    end.

%%--------------------------------------------------------------------
%% Check Pub Caps

check_pub_caps(
    #mqtt_packet{
        header = #mqtt_packet_header{
            qos = QoS,
            retain = Retain
        },
        variable = #mqtt_packet_publish{topic_name = Topic}
    },
    #channel{clientinfo = #{zone := Zone}}
) ->
    emqx_mqtt_caps:check_pub(Zone, #{qos => QoS, retain => Retain, topic => Topic}).

%%--------------------------------------------------------------------
%% Check Subscribe Packet

check_subscribe(SubPkt, _Channel) ->
    case emqx_packet:check(SubPkt) of
        ok -> ok;
        {error, RC} -> {error, {disconnect, RC}}
    end.

%%--------------------------------------------------------------------
%% Check Sub Authorization

check_sub_authzs(Packet, Channel) ->
    ?EXT_TRACE_CLIENT_AUTHZ(
        ?EXT_TRACE_ATTR((basic_attrs(Channel))#{'authz.action_type' => subscribe}),
        fun(NPacket) -> _Res = do_check_sub_authzs(NPacket, Channel) end,
        [Packet]
    ).

do_check_sub_authzs(
    ?SUBSCRIBE_PACKET(PacketId, SubProps, TopicFilters0),
    Channel = #channel{clientinfo = ClientInfo}
) ->
    CheckResult = do_check_sub_authzs2(TopicFilters0, ClientInfo),
    HasAuthzDeny = lists:any(
        fun({{_TopicFilter, _SubOpts}, ReasonCode}) ->
            ReasonCode =:= ?RC_NOT_AUTHORIZED
        end,
        CheckResult
    ),
    DenyAction = emqx:get_config([authorization, deny_action], ignore),
    case {HasAuthzDeny, DenyAction} of
        {true, disconnect} ->
            ?EXT_TRACE_ADD_ATTRS((sub_authz_attrs(CheckResult))#{
                'authz.deny_action' => disconnect
            }),
            ?EXT_TRACE_SET_STATUS_ERROR(),
            {error, {disconnect, ?RC_NOT_AUTHORIZED}, Channel};
        {true, ignore} ->
            ?EXT_TRACE_ADD_ATTRS((sub_authz_attrs(CheckResult))#{
                'authz.deny_action' => ignore
            }),
            ?EXT_TRACE_SET_STATUS_ERROR(),
            {ok, ?SUBSCRIBE_PACKET(PacketId, SubProps, CheckResult), Channel};
        {false, _} ->
            ?EXT_TRACE_SET_STATUS_OK(),
            {ok, ?SUBSCRIBE_PACKET(PacketId, SubProps, CheckResult), Channel}
    end.

do_check_sub_authzs2(TopicFilters, ClientInfo) ->
    do_check_sub_authzs2(ClientInfo, TopicFilters, []).

do_check_sub_authzs2(_ClientInfo, [], Acc) ->
    lists:reverse(Acc);
do_check_sub_authzs2(ClientInfo, [TopicFilter = {Topic, _SubOpts} | More], Acc) ->
    %% subscribe authz check only cares the real topic filter when shared-sub
    %% e.g. only check <<"t/#">> for <<"$share/g/t/#">>
    Action = authz_action(TopicFilter),
    case
        emqx_access_control:authorize(
            ClientInfo,
            Action,
            emqx_topic:get_shared_real_topic(Topic)
        )
    of
        %% TODO: support maximum QoS granted check by authz
        %% for now, we only check sub caps for QoS granted
        %% MQTT-3.1.1 [MQTT-3.8.4-6] and MQTT-5.0 [MQTT-3.8.4-7]
        %% Not implemented yet:
        %% {allow, RC} -> do_check_sub_authzs(ClientInfo, More, [{TopicFilter, RC} | Acc]);
        allow ->
            do_check_sub_authzs2(ClientInfo, More, [{TopicFilter, ?RC_SUCCESS} | Acc]);
        deny ->
            do_check_sub_authzs2(ClientInfo, More, [{TopicFilter, ?RC_NOT_AUTHORIZED} | Acc])
    end.

%%--------------------------------------------------------------------
%% Check Sub Caps

check_sub_caps(
    ?SUBSCRIBE_PACKET(PacketId, SubProps, TopicFilters),
    Channel = #channel{clientinfo = ClientInfo}
) ->
    CheckResult = do_check_sub_caps(ClientInfo, TopicFilters),
    {ok, ?SUBSCRIBE_PACKET(PacketId, SubProps, CheckResult), Channel}.

do_check_sub_caps(ClientInfo, TopicFilters) ->
    do_check_sub_caps(ClientInfo, TopicFilters, []).

do_check_sub_caps(_ClientInfo, [], Acc) ->
    lists:reverse(Acc);
do_check_sub_caps(ClientInfo, [TopicFilter = {{Topic, SubOpts}, ?RC_SUCCESS} | More], Acc) ->
    case emqx_mqtt_caps:check_sub(ClientInfo, Topic, SubOpts) of
        ok ->
            do_check_sub_caps(ClientInfo, More, [TopicFilter | Acc]);
        {ok, MaxQoS} ->
            ?SLOG(
                debug,
                #{
                    msg => "subscribe_allowed_but_with_lower_granted_qos",
                    reason => emqx_reason_codes:name(MaxQoS)
                },
                #{topic => Topic}
            ),
            do_check_sub_caps(ClientInfo, More, [
                {{Topic, SubOpts#{qos => MaxQoS}}, ?RC_SUCCESS} | Acc
            ]);
        {error, NRC} ->
            ?SLOG(
                warning,
                #{
                    msg => "cannot_subscribe_topic_filter",
                    reason => emqx_reason_codes:name(NRC)
                },
                #{topic => Topic}
            ),
            do_check_sub_caps(ClientInfo, More, [{{Topic, SubOpts}, NRC} | Acc])
    end;
do_check_sub_caps(ClientInfo, [TopicFilter = {{_Topic, _SubOpts}, _OtherRC} | More], Acc) ->
    do_check_sub_caps(ClientInfo, More, [TopicFilter | Acc]).

%%--------------------------------------------------------------------
%% Run Subscribe Hooks

run_sub_hooks(
    ?SUBSCRIBE_PACKET(_PacketId, Properties, TopicFilters0),
    Channel = #channel{clientinfo = ClientInfo}
) ->
    TopicFilters = [
        TopicFilter
     || {TopicFilter, ?RC_SUCCESS} <- TopicFilters0
    ],
    _NTopicFilters = run_hooks('client.subscribe', [ClientInfo, Properties], TopicFilters, Channel).

%%--------------------------------------------------------------------
%% Enrich SubOpts

%% for api subscribe without sub-authz check and sub-caps check.
enrich_subscribe(TopicFilters, Channel) when is_list(TopicFilters) ->
    do_enrich_subscribe(#{}, TopicFilters, Channel);
%% for mqtt clients sent subscribe packet.
enrich_subscribe(?SUBSCRIBE_PACKET(PacketId, Properties, TopicFilters), Channel) ->
    NTopicFilters = do_enrich_subscribe(Properties, TopicFilters, Channel),
    {ok, ?SUBSCRIBE_PACKET(PacketId, Properties, NTopicFilters), Channel}.

do_enrich_subscribe(Properties, TopicFilters, Channel) ->
    _NTopicFilters = emqx_utils:run_fold(
        [
            %% TODO: do try catch with reason code here
            fun(TFs, _) -> parse_raw_topic_filters(TFs) end,
            fun enrich_subopts_subid/2,
            fun enrich_subopts_porps/2,
            fun enrich_subopts_flags/2
        ],
        TopicFilters,
        #{sub_props => Properties, channel => Channel}
    ).

enrich_subopts_subid(TopicFilters, #{sub_props := #{'Subscription-Identifier' := SubId}}) ->
    [{Topic, SubOpts#{subid => SubId}} || {Topic, SubOpts} <- TopicFilters];
enrich_subopts_subid(TopicFilters, _State) ->
    TopicFilters.

enrich_subopts_porps(TopicFilters, #{sub_props := SubProps}) ->
    [{Topic, SubOpts#{sub_props => SubProps}} || {Topic, SubOpts} <- TopicFilters].

enrich_subopts_flags(TopicFilters, #{channel := Channel}) ->
    do_enrich_subopts_flags(TopicFilters, Channel).

do_enrich_subopts_flags(TopicFilters, ?IS_MQTT_V5) ->
    [{Topic, merge_default_subopts(SubOpts)} || {Topic, SubOpts} <- TopicFilters];
do_enrich_subopts_flags(TopicFilters, #channel{clientinfo = #{zone := Zone, is_bridge := IsBridge}}) ->
    Rap = flag(IsBridge),
    NL = flag(get_mqtt_conf(Zone, ignore_loop_deliver)),
    [
        {Topic, (merge_default_subopts(SubOpts))#{rap => Rap, nl => NL}}
     || {Topic, SubOpts} <- TopicFilters
    ].

merge_default_subopts(SubOpts) ->
    maps:merge(?DEFAULT_SUBOPTS, SubOpts).

%%--------------------------------------------------------------------
%% Enrich ConnAck Caps

enrich_connack_caps(AckProps, ?IS_MQTT_V5 = Channel) ->
    #channel{
        clientinfo = #{
            zone := Zone
        },
        conninfo = #{
            receive_maximum := ReceiveMaximum
        }
    } = Channel,
    #{
        max_packet_size := MaxPktSize,
        max_qos_allowed := MaxQoS,
        retain_available := Retain,
        max_topic_alias := MaxAlias,
        shared_subscription := Shared,
        wildcard_subscription := Wildcard
    } = emqx_mqtt_caps:get_caps(Zone),
    NAckProps = AckProps#{
        'Retain-Available' => flag(Retain),
        'Maximum-Packet-Size' => MaxPktSize,
        'Topic-Alias-Maximum' => MaxAlias,
        'Wildcard-Subscription-Available' => flag(Wildcard),
        'Subscription-Identifier-Available' => 1,
        'Shared-Subscription-Available' => flag(Shared),
        'Receive-Maximum' => ReceiveMaximum
    },
    %% MQTT 5.0 - 3.2.2.3.4:
    %% It is a Protocol Error to include Maximum QoS more than once,
    %% or to have a value other than 0 or 1. If the Maximum QoS is absent,
    %% the Client uses a Maximum QoS of 2.
    case MaxQoS =:= 2 of
        true -> NAckProps;
        _ -> NAckProps#{'Maximum-QoS' => MaxQoS}
    end;
enrich_connack_caps(AckProps, _Channel) ->
    AckProps.

%%--------------------------------------------------------------------
%% Enrich server keepalive

enrich_server_keepalive(AckProps, ?IS_MQTT_V5 = #channel{clientinfo = #{zone := Zone}}) ->
    case get_mqtt_conf(Zone, server_keepalive) of
        disabled -> AckProps;
        KeepAlive -> AckProps#{'Server-Keep-Alive' => KeepAlive}
    end;
enrich_server_keepalive(AckProps, _Channel) ->
    AckProps.

%%--------------------------------------------------------------------
%% Enrich response information

enrich_response_information(AckProps, #channel{
    conninfo = #{conn_props := ConnProps},
    clientinfo = #{zone := Zone}
}) ->
    case emqx_mqtt_props:get('Request-Response-Information', ConnProps, 0) of
        0 ->
            AckProps;
        1 ->
            AckProps#{
                'Response-Information' =>
                    case get_mqtt_conf(Zone, response_information, "") of
                        "" -> undefined;
                        RspInfo -> RspInfo
                    end
            }
    end.

%%--------------------------------------------------------------------
%% Enrich Assigned ClientId

enrich_assigned_clientid(AckProps, #channel{
    conninfo = ConnInfo,
    clientinfo = #{clientid := ClientId}
}) ->
    case maps:get(clientid, ConnInfo) of
        %% Original ClientId is null.
        <<>> ->
            AckProps#{'Assigned-Client-Identifier' => ClientId};
        _Origin ->
            AckProps
    end.

%%--------------------------------------------------------------------
%% Ensure connected

ensure_connected(
    Channel = #channel{
        conninfo = ConnInfo,
        clientinfo = ClientInfo
    }
) ->
    NConnInfo = ConnInfo#{connected_at => erlang:system_time(millisecond)},
    ok = run_hooks('client.connected', [ClientInfo, NConnInfo], Channel),
    schedule_connection_auth_expire(Channel#channel{
        conninfo = trim_conninfo(NConnInfo),
        conn_state = connected
    }).

schedule_connection_auth_expire(Channel = #channel{clientinfo = #{auth_expire_at := undefined}}) ->
    Channel;
schedule_connection_auth_expire(Channel = #channel{clientinfo = #{auth_expire_at := ExpireAt}}) ->
    Interval = max(0, ExpireAt - erlang:system_time(millisecond)),
    ensure_timer(connection_auth_expire, Interval, Channel).

trim_conninfo(ConnInfo) ->
    maps:without(
        [
            %% NOTE
            %% We remove the peercert because it duplicates what's stored in the socket,
            %% otherwise it wastes about 1KB per connection.
            %% Retrieve with: esockd_transport:peercert(Socket).
            %% Decode with APIs exported from esockd_peercert and esockd_ssl
            peercert
        ],
        ConnInfo
    ).

%%--------------------------------------------------------------------
%% Init Alias Maximum

init_alias_maximum(
    #mqtt_packet_connect{
        proto_ver = ?MQTT_PROTO_V5,
        properties = Properties
    },
    #{zone := Zone} = _ClientInfo
) ->
    #{
        outbound => emqx_mqtt_props:get('Topic-Alias-Maximum', Properties, 0),
        inbound => maps:get(max_topic_alias, emqx_mqtt_caps:get_caps(Zone))
    };
init_alias_maximum(_ConnPkt, _ClientInfo) ->
    undefined.

%%--------------------------------------------------------------------
%% Ensure KeepAlive

%% MQTT 5
ensure_keepalive(#{'Server-Keep-Alive' := Interval}, Channel = #channel{conninfo = ConnInfo}) ->
    ensure_quic_conn_idle_timeout(Interval, Channel),
    ensure_keepalive_timer(Interval, Channel#channel{conninfo = ConnInfo#{keepalive => Interval}});
%% MQTT 3,4
ensure_keepalive(_AckProps, Channel = #channel{conninfo = ConnInfo}) ->
    ensure_quic_conn_idle_timeout(maps:get(keepalive, ConnInfo), Channel),
    ensure_keepalive_timer(maps:get(keepalive, ConnInfo), Channel).

ensure_quic_conn_idle_timeout(Timeout, #channel{
    clientinfo = #{zone := Zone},
    conninfo = #{socktype := quic, sock := Sock}
}) ->
    Conn = element(2, Sock),
    #{keepalive_multiplier := Mul} =
        emqx_config:get_zone_conf(Zone, [mqtt]),
    %%% The original idle_timeout is from the listener, now we update it per connection
    %%% Conn could be closed so we don't check the ret val
    _ = quicer:setopt(Conn, settings, #{idle_timeout_ms => timer:seconds(Timeout * Mul)}, false),
    ok;
ensure_quic_conn_idle_timeout(_, _) ->
    ok.

ensure_keepalive_timer(0, Channel) ->
    Channel;
ensure_keepalive_timer(disabled, Channel) ->
    Channel;
ensure_keepalive_timer(
    Interval, Channel = #channel{clientinfo = #{zone := Zone}, conninfo = ConnInfo}
) ->
    Val =
        case maps:get(conn_shared_state, ConnInfo, undefined) of
            #{cnts_ref := CntRef} ->
                _MFA = {emqx_quic_connection, read_cnt, [CntRef, control_packet]};
            undefined ->
                emqx_pd:get_counter(recv_pkt)
        end,
    KeepAlive = emqx_keepalive:init(Zone, Val, Interval),
    ensure_timer(keepalive, Channel#channel{keepalive = KeepAlive}).

clear_keepalive(Channel = #channel{timers = Timers}) ->
    case maps:get(keepalive, Timers, undefined) of
        undefined ->
            Channel;
        TRef ->
            emqx_utils:cancel_timer(TRef),
            Channel#channel{timers = maps:without([keepalive], Timers)}
    end.
%%--------------------------------------------------------------------
%% Maybe Resume Session

maybe_resume_session(#channel{resuming = false}) ->
    ignore;
maybe_resume_session(#channel{
    session = Session,
    resuming = ReplayContext,
    clientinfo = ClientInfo
}) ->
    emqx_session:replay(ClientInfo, ReplayContext, Session).

%%--------------------------------------------------------------------
%% Maybe Shutdown the Channel

maybe_shutdown(Reason, _Intent = idle, Channel = #channel{conninfo = ConnInfo}) ->
    case maps:get(expiry_interval, ConnInfo) of
        ?EXPIRE_INTERVAL_INFINITE ->
            {ok, Channel};
        I when I > 0 ->
            {ok, ensure_timer(expire_session, I, Channel)};
        _ ->
            shutdown(Reason, Channel)
    end;
maybe_shutdown(Reason, _Intent = shutdown, Channel) ->
    shutdown(Reason, Channel).

%%--------------------------------------------------------------------
%% Parse Topic Filters

%% [{<<"$share/group/topic">>, _SubOpts = #{}} | _]
parse_raw_topic_filters(TopicFilters) ->
    lists:map(fun emqx_topic:parse/1, TopicFilters).

%%--------------------------------------------------------------------
%% Maybe & Ensure disconnected

ensure_disconnected(_Reason, Channel = #channel{conn_state = disconnected}) ->
    Channel;
ensure_disconnected(
    Reason,
    Channel = #channel{
        conninfo = ConnInfo,
        clientinfo = ClientInfo
    }
) ->
    ok = emqx_authz_cache:empty_authz_cache(),
    NConnInfo = ConnInfo#{disconnected_at => erlang:system_time(millisecond)},
    ok = run_hooks('client.disconnected', [ClientInfo, Reason, NConnInfo], Channel),
    ChanPid = self(),
    emqx_cm:mark_channel_disconnected(ChanPid),
    Channel#channel{conninfo = NConnInfo, conn_state = disconnected}.

session_disconnect(ClientInfo, ConnInfo, Session) when Session /= undefined ->
    emqx_session:disconnect(ClientInfo, ConnInfo, Session);
session_disconnect(_ClientInfo, _ConnInfo, undefined) ->
    {shutdown, undefined}.

%%--------------------------------------------------------------------
%% Maybe Publish will msg
%% @doc Maybe publish will message [MQTT-3.1.2-8]
%%   When willmsg presents the decision whether or when to publish the Will Message are effected by
%%   the followings:
%%   - connecion state
%%   - If it is MQTT normal disconnection (RC: 0) or abnormal (RC != 0) from the *client*
%%   - will delay interval (MQTT 5.0 only)
%%   - session expire Session Expiry (MQTT 5.0 only)
%%   - EMQX operations on the client
%% @NOTE:
%%    Connection close with session expiry interval = 0 means session close.
%% @NOTE:
%%    The caller does not need to take care of the case when process terminates while will_msg is published
%%    as it is designed by the spec.
%% @NOTE:
%%    this function should be safe to be called multiple times in the life time of the connecion process, the willmsg
%%    must be delete from the state if it is published or cleared.
-spec maybe_publish_will_msg(Reason, channel()) -> channel() when
    Reason ::
        %% Connection is terminating because session is taken over by another process.
        takenover
        %% Connection is terminating because of EMQX mgmt operation, the session state is deleted with none-zero RC code
        | kicked
        %% Connection is terminating because of client clean start new session.
        | discarded
        %% Connection is terminating because session is expired
        | expired
        %% Connection is terminating because of socket close/error
        | sock_closed
        %% Connection is terminating because auth expired
        | auth_expired
        %% Session is terminating, delay willmsg publish is impossible.
        | ?chan_terminating.
maybe_publish_will_msg(_Reason, Channel = #channel{will_msg = undefined}) ->
    %% No will message to publish
    Channel;
maybe_publish_will_msg(
    _Reason,
    Channel = #channel{
        conn_state = ConnState,
        conninfo = #{clientid := ClientId}
    }
) when
    ConnState =:= idle orelse
        ConnState =:= connecting orelse
        ConnState =:= reauthenticating
->
    %% Wrong state to publish, they are intermediate state
    ?tp(debug, willmsg_wrong_state, #{clientid => ClientId}),
    Channel;
maybe_publish_will_msg(
    _Reason,
    Channel0 = #channel{
        conninfo = #{proto_ver := ?MQTT_PROTO_V3, clientid := ClientId}
    }
) ->
    %% Unconditionally publish will message for MQTT 3.1.1
    ?tp(debug, maybe_publish_willmsg_v3, #{clientid => ClientId}),
    Channel = publish_will_msg(Channel0),
    remove_willmsg(Channel);
maybe_publish_will_msg(
    Reason,
    Channel0 = #channel{
        conninfo = #{clientid := ClientId}
    }
) when
    Reason =:= expired orelse
        Reason =:= discarded orelse
        Reason =:= kicked orelse
        Reason =:= ?chan_terminating orelse
        %% Depends on the session backend, we may lost the session
        Reason =:= {shutdown, internal_error}
->
    %% For the cases that session MUST be gone impiles that the will message MUST be published
    %% a. expired (session expired)
    %% b. discarded (Session ends because of clean start)
    %% c. kicked. (kicked by operation, abnormal conn close)
    %% d. internal_error (maybe not recoverable)
    %% This ensures willmsg will be published if the willmsg timer is scheduled but not fired
    %% OR fired but not yet handled
    %% NOTE! For durable sessions, `?chan_terminating' does NOT imply that the session is
    %% gone.
    case is_durable_session(Channel0) andalso Reason =:= ?chan_terminating of
        false ->
            ?tp(debug, maybe_publish_willmsg_session_ends, #{clientid => ClientId, reason => Reason}),
            Channel = publish_will_msg(Channel0),
            remove_willmsg(Channel);
        true ->
            Channel0
    end;
maybe_publish_will_msg(
    takenover,
    Channel0 = #channel{
        will_msg = WillMsg,
        conninfo = #{clientid := ClientId}
    }
) ->
    %% TAKEOVER [MQTT-3.1.4-3]
    %% MQTT 5, Non-normative comment:
    %% """"
    %% If a Network Connection uses a Client Identifier of an existing Network Connection to the Server,
    %% the Will Message for the exiting connection is sent unless the new connection specifies Clean Start
    %% of 0 and the Will Delay is greater than zero. If the Will Delay is 0 the Will Message is sent at
    %% the close of the existing Network Connection, and if Clean Start is 1 the Will Message is sent
    %% because the Session ends.
    %% """"
    %% NOTE, above clean start=1 is `discard' scenarios not `takeover' scenario.
    case will_delay_interval(WillMsg) of
        0 ->
            ?tp(debug, maybe_publish_willmsg_takenover_pub, #{clientid => ClientId}),
            Channel = publish_will_msg(Channel0),
            ok;
        I when I > 0 ->
            %% @NOTE Non-normative comment in MQTT 5.0 spec
            %% """
            %% One use of this is to avoid publishing Will Messages if there is a temporary network
            %% disconnection and the Client succeeds in reconnecting and continuing its Session
            %% before the Will Message is published.
            %% """
            ?tp(debug, maybe_publish_willmsg_takenover_skip, #{clientid => ClientId}),
            Channel = Channel0,
            skip
    end,
    remove_willmsg(Channel);
maybe_publish_will_msg(
    Reason,
    Channel0 = #channel{
        will_msg = WillMsg,
        conninfo = #{clientid := ClientId}
    }
) ->
    %% Default to handle other reasons
    case will_delay_interval(WillMsg) of
        0 ->
            ?tp(debug, maybe_publish_will_msg_other_publish, #{
                clientid => ClientId, reason => Reason
            }),
            %% In case of Reason = auth_expired, the very expiration of auth is the reason of disconnection,
            %% so the will message should won't pass the auth check.
            %% We want to publish the will message as it would be published at the very moment of auth expiration,
            %% so we inject the auth expiration time as the current time used for the auth check.
            Channel1 = maybe_with_injected_now(Reason, Channel0, fun(Channel) ->
                publish_will_msg(Channel)
            end),
            remove_willmsg(Channel1);
        I when I > 0 ->
            ?tp(debug, maybe_publish_will_msg_other_delay, #{clientid => ClientId, reason => Reason}),
            ensure_timer(will_message, timer:seconds(I), Channel0)
    end.

will_delay_interval(WillMsg) ->
    maps:get(
        'Will-Delay-Interval',
        emqx_message:get_header(properties, WillMsg, #{}),
        0
    ).

maybe_with_injected_now(
    auth_expired, #channel{clientinfo = #{auth_expire_at := AuthExpiredAt}} = Channel, Fun
) ->
    with_now(AuthExpiredAt, Channel, Fun);
maybe_with_injected_now(_, Channel, Fun) ->
    Fun(Channel).

publish_will_msg(
    #channel{
        session = Session,
        clientinfo = ClientInfo,
        will_msg = Msg = #message{topic = Topic}
    } = Channel
) ->
    case prepare_will_message_for_publishing(ClientInfo, Msg) of
        {ok, PreparedMessage} ->
            NSession = emqx_session:publish_will_message_now(Session, PreparedMessage),
            Channel#channel{session = NSession};
        {error, #{client_banned := ClientBanned, publishing_disallowed := PublishingDisallowed}} ->
            ?tp(
                warning,
                last_will_testament_publish_denied,
                #{
                    topic => Topic,
                    client_banned => ClientBanned,
                    publishing_disallowed => PublishingDisallowed
                }
            ),
            Channel
    end.

prepare_will_message_for_publishing(
    ClientInfo = #{mountpoint := MountPoint},
    Msg = #message{topic = Topic}
) ->
    Action = authz_action(Msg),
    PublishingDisallowed = emqx_access_control:authorize(ClientInfo, Action, Topic) =/= allow,
    ClientBanned = emqx_banned:check(ClientInfo),
    case PublishingDisallowed orelse ClientBanned of
        true ->
            {error, #{client_banned => ClientBanned, publishing_disallowed => PublishingDisallowed}};
        false ->
            NMsg = emqx_mountpoint:mount(MountPoint, Msg),
            PreparedMessage = NMsg#message{timestamp = emqx_message:timestamp_now()},
            {ok, PreparedMessage}
    end.

%%--------------------------------------------------------------------
%% Disconnect Reason

disconnect_reason(?RC_SUCCESS) -> ?normal;
disconnect_reason(ReasonCode) -> emqx_reason_codes:name(ReasonCode).

reason_code(takenover) -> ?RC_SESSION_TAKEN_OVER;
reason_code(discarded) -> ?RC_SESSION_TAKEN_OVER.

%%--------------------------------------------------------------------
%% Helper functions
%%--------------------------------------------------------------------

-compile({inline, [run_hooks/3, run_hooks/4]}).
run_hooks(Name, Args, Channel) ->
    ok = inc_metrics(Name, Channel),
    emqx_hooks:run(Name, Args).

run_hooks(Name, Args, Acc, Channel) ->
    ok = inc_metrics(Name, Channel),
    emqx_hooks:run_fold(Name, Args, Acc).

-compile({inline, [find_alias/3, save_alias/4]}).

find_alias(_, _, undefined) -> error;
find_alias(inbound, AliasId, _TopicAliases = #{inbound := Aliases}) -> maps:find(AliasId, Aliases);
find_alias(outbound, Topic, _TopicAliases = #{outbound := Aliases}) -> maps:find(Topic, Aliases).

save_alias(_, _, _, undefined) ->
    false;
save_alias(inbound, AliasId, Topic, TopicAliases = #{inbound := Aliases}) ->
    NAliases = maps:put(AliasId, Topic, Aliases),
    TopicAliases#{inbound => NAliases};
save_alias(outbound, AliasId, Topic, TopicAliases = #{outbound := Aliases}) ->
    NAliases = maps:put(Topic, AliasId, Aliases),
    TopicAliases#{outbound => NAliases}.

-compile({inline, [reply/2, shutdown/2, shutdown/3]}).
reply(Reply, Channel) ->
    {reply, Reply, Channel}.

shutdown(success, Channel) ->
    shutdown(normal, Channel);
shutdown(Reason, Channel) ->
    {shutdown, Reason, Channel}.

shutdown(success, Reply, Channel) ->
    shutdown(normal, Reply, Channel);
shutdown(Reason, Reply, Channel) ->
    {shutdown, Reason, Reply, Channel}.

shutdown(success, Reply, Packet, Channel) ->
    shutdown(normal, Reply, Packet, Channel);
shutdown(Reason, Reply, Packet, Channel) ->
    {shutdown, Reason, Reply, Packet, Channel}.

shutdown_count(Kind, Reason, #channel{conninfo = ConnInfo}) ->
    Keys = [clientid, username, sockname, peername, proto_name, proto_ver],
    ShutdownCntMeta = maps:with(Keys, ConnInfo),
    maps:merge(shutdown_count(Kind, Reason), ShutdownCntMeta).

%% process exits with {shutdown, #{shutdown_count := Kind}} will trigger
%% the connection supervisor (esockd) to keep a shutdown-counter grouped by Kind
shutdown_count(_Kind, #{cause := Cause} = Reason) when is_atom(Cause) ->
    Reason#{shutdown_count => Cause};
shutdown_count(Kind, Reason) when is_map(Reason) ->
    Reason#{shutdown_count => Kind};
shutdown_count(Kind, Reason) ->
    #{shutdown_count => Kind, reason => Reason}.

%% mqtt v5 connected sessions
disconnect_and_shutdown(
    Reason,
    Reply,
    Channel =
        ?IS_MQTT_V5 =
        #channel{conn_state = ConnState}
) when
    ?IS_CONNECTED_OR_REAUTHENTICATING(ConnState)
->
    NChannel = ensure_disconnected(Reason, Channel),
    shutdown(Reason, Reply, ?DISCONNECT_PACKET(reason_code(Reason)), NChannel);
%% mqtt v3/v4 connected sessions
disconnect_and_shutdown(Reason, Reply, Channel = #channel{conn_state = ConnState}) when
    ?IS_CONNECTED_OR_REAUTHENTICATING(ConnState)
->
    NChannel = ensure_disconnected(Reason, Channel),
    shutdown(Reason, Reply, NChannel);
%% other conn_state sessions
disconnect_and_shutdown(Reason, Reply, Channel) ->
    shutdown(Reason, Reply, Channel).

-compile({inline, [sp/1, flag/1]}).
sp(true) -> 1;
sp(false) -> 0.

flag(true) -> 1;
flag(false) -> 0.

get_mqtt_conf(Zone, Key) ->
    emqx_config:get_zone_conf(Zone, [mqtt, Key]).

get_mqtt_conf(Zone, Key, Default) ->
    emqx_config:get_zone_conf(Zone, [mqtt, Key], Default).

%% @doc unset will_msg and cancel the will_message timer
-spec remove_willmsg(Old :: channel()) -> New :: channel().
remove_willmsg(Channel = #channel{timers = Timers}) ->
    case maps:get(will_message, Timers, undefined) of
        undefined ->
            Channel#channel{will_msg = undefined};
        DelayedWillTimer ->
            ok = erlang:cancel_timer(DelayedWillTimer, [{async, true}, {info, false}]),
            Channel#channel{
                will_msg = undefined,
                timers = maps:remove(will_message, Timers)
            }
    end.

is_durable_session(#channel{session = Session}) ->
    case emqx_session:info(impl, Session) of
        emqx_persistent_session_ds ->
            true;
        _ ->
            false
    end.

with_now(NowMs, #channel{clientinfo = ClientInfo0} = Channel0, Fun) ->
    ClientInfo1 = ClientInfo0#{now_time => NowMs},
    #channel{clientinfo = ClientInfo2} = Channel1 = Fun(Channel0#channel{clientinfo = ClientInfo1}),
    Channel1#channel{clientinfo = maps:without([now_time], ClientInfo2)}.

proto_ver(#{proto_ver := ProtoVer}, _ConnInfo) ->
    ProtoVer;
proto_ver(_Reason, #{proto_ver := ProtoVer}) ->
    ProtoVer;
proto_ver(_, _) ->
    ?MQTT_PROTO_V4.

-if(?EMQX_RELEASE_EDITION == ee).
connect_attrs(Packet, Channel) ->
    emqx_external_trace:connect_attrs(Packet, Channel).

basic_attrs(Channel) ->
    emqx_external_trace:basic_attrs(Channel).

topic_attrs(Packet) ->
    emqx_external_trace:topic_attrs(Packet).

authn_attrs(AuthResult) ->
    emqx_external_trace:authn_attrs(AuthResult).

sub_authz_attrs(AuthzResult) ->
    emqx_external_trace:sub_authz_attrs(AuthzResult).

disconnect_attrs(Reason, Channel) ->
    emqx_external_trace:disconnect_attrs(Reason, Channel).
-endif.

<<<<<<< HEAD
mk_common_hook_context(Channel) ->
    Session = Channel#channel.session,
    #{
        chan_info_fn => fun(Prop) -> emqx_channel:info(Prop, Channel) end,
        session_info_fn => fun(Prop) -> emqx_session:info(Prop, Session) end
    }.

inc_metrics(Name, _Channel) ->
    emqx_metrics:inc_global(Name).

=======
>>>>>>> 74a8c721
%%--------------------------------------------------------------------
%% For CT tests
%%--------------------------------------------------------------------

-ifdef(TEST).
dummy() -> #channel{}.

set_field(Name, Value, Channel) ->
    Pos = emqx_utils:index_of(Name, record_info(fields, channel)),
    setelement(Pos + 1, Channel, Value).
-endif.<|MERGE_RESOLUTION|>--- conflicted
+++ resolved
@@ -870,25 +870,12 @@
     end.
 
 -compile({inline, [after_message_acked/3]}).
-<<<<<<< HEAD
-after_message_acked(Msg, PubAckProps, Channel) ->
+after_message_acked(ClientInfo, Msg, PubAckProps) ->
     ok = inc_metrics('messages.acked', Channel),
-    run_hook_with_context(
-        'message.acked',
-        [
-            Channel#channel.clientinfo,
-            emqx_message:set_header(puback_props, PubAckProps, Msg)
-        ],
-        Channel
-    ).
-=======
-after_message_acked(ClientInfo, Msg, PubAckProps) ->
-    ok = emqx_metrics:inc('messages.acked'),
     emqx_hooks:run('message.acked', [
         ClientInfo,
         emqx_message:set_header(puback_props, PubAckProps, Msg)
     ]).
->>>>>>> 74a8c721
 
 %%--------------------------------------------------------------------
 %% Process Subscribe
@@ -1445,13 +1432,8 @@
                 #{mountpoint := MountPoint}
     }
 ) ->
-<<<<<<< HEAD
     ok = inc_metrics('messages.delivered', Channel),
-    Msg1 = run_fold_with_context(
-=======
-    ok = emqx_metrics:inc('messages.delivered'),
     Msg1 = emqx_hooks:run_fold(
->>>>>>> 74a8c721
         'message.delivered',
         [ClientInfo],
         emqx_message:update_expiry(Msg)
@@ -3454,19 +3436,9 @@
     emqx_external_trace:disconnect_attrs(Reason, Channel).
 -endif.
 
-<<<<<<< HEAD
-mk_common_hook_context(Channel) ->
-    Session = Channel#channel.session,
-    #{
-        chan_info_fn => fun(Prop) -> emqx_channel:info(Prop, Channel) end,
-        session_info_fn => fun(Prop) -> emqx_session:info(Prop, Session) end
-    }.
-
 inc_metrics(Name, _Channel) ->
     emqx_metrics:inc_global(Name).
 
-=======
->>>>>>> 74a8c721
 %%--------------------------------------------------------------------
 %% For CT tests
 %%--------------------------------------------------------------------

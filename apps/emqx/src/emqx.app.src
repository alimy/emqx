%% -*- mode: erlang -*-
{application, emqx, [
    {id, "emqx"},
    {description, "EMQX Core"},
<<<<<<< HEAD
    {vsn, "5.3.1"},
=======
    {vsn, "5.4.0"},
>>>>>>> 40080f5e
    {modules, []},
    {registered, []},
    {applications, [
        kernel,
        stdlib,
        gproc,
        gen_rpc,
        mnesia,
        mria,
        ekka,
        esockd,
        cowboy,
        sasl,
        lc,
        hocon,
        emqx_durable_storage,
        bcrypt,
        pbkdf2,
        emqx_http_lib,
        recon,
        os_mon
    ]},
    {mod, {emqx_app, []}},
    {env, []},
    {licenses, ["Apache-2.0"]},
    {maintainers, ["EMQX Team <contact@emqx.io>"]},
    {links, [
        {"Homepage", "https://emqx.io/"},
        {"Github", "https://github.com/emqx/emqx"}
    ]}
]}.<|MERGE_RESOLUTION|>--- conflicted
+++ resolved
@@ -2,11 +2,7 @@
 {application, emqx, [
     {id, "emqx"},
     {description, "EMQX Core"},
-<<<<<<< HEAD
-    {vsn, "5.3.1"},
-=======
     {vsn, "5.4.0"},
->>>>>>> 40080f5e
     {modules, []},
     {registered, []},
     {applications, [

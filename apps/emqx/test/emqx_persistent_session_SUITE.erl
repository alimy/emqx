--- conflicted
+++ resolved
@@ -351,11 +351,6 @@
         {properties, #{'Session-Expiry-Interval' => 30}}
         | Config
     ]),
-<<<<<<< HEAD
-    {ok, _} = emqtt:ConnFun(Client),
-=======
-    [ChanPid] = emqx_cm:lookup_channels(ClientId),
->>>>>>> 30ac4115
     ?assertEqual(
         case ?config(persistence, Config) of
             false -> emqx_session_mem;

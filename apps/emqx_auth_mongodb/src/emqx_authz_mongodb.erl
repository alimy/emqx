%%--------------------------------------------------------------------
%% Copyright (c) 2020-2025 EMQ Technologies Co., Ltd. All Rights Reserved.
%%
%% Licensed under the Apache License, Version 2.0 (the "License");
%% you may not use this file except in compliance with the License.
%% You may obtain a copy of the License at
%%
%%     http://www.apache.org/licenses/LICENSE-2.0
%%
%% Unless required by applicable law or agreed to in writing, software
%% distributed under the License is distributed on an "AS IS" BASIS,
%% WITHOUT WARRANTIES OR CONDITIONS OF ANY KIND, either express or implied.
%% See the License for the specific language governing permissions and
%% limitations under the License.
%%--------------------------------------------------------------------

-module(emqx_authz_mongodb).

-include_lib("emqx/include/logger.hrl").
-include_lib("emqx_auth/include/emqx_authz.hrl").

-behaviour(emqx_authz_source).

%% AuthZ Callbacks
-export([
    description/0,
    create/1,
    update/1,
    destroy/1,
    authorize/4
]).

-ifdef(TEST).
-compile(export_all).
-compile(nowarn_export_all).
-endif.

-define(ALLOWED_VARS, ?AUTHZ_DEFAULT_ALLOWED_VARS).

description() ->
    "AuthZ with MongoDB".

create(#{filter := Filter, skip := Skip, limit := Limit} = Source) ->
    ResourceId = emqx_authz_utils:make_resource_id(?MODULE),
    {ok, _Data} = emqx_authz_utils:create_resource(ResourceId, emqx_mongodb, Source),
<<<<<<< HEAD
    FilterTemp = emqx_auth_template:parse_deep(Filter, ?ALLOWED_VARS),
    Source#{annotations => #{id => ResourceId}, filter_template => FilterTemp}.

update(#{filter := Filter} = Source) ->
    FilterTemp = emqx_auth_template:parse_deep(Filter, ?ALLOWED_VARS),
=======
    FilterTemp = emqx_auth_utils:parse_deep(emqx_utils_maps:binary_key_map(Filter), ?ALLOWED_VARS),
    Source#{
        annotations => #{
            id => ResourceId, skip => Skip, limit => Limit, filter_template => FilterTemp
        }
    }.

update(#{filter := Filter, skip := Skip, limit := Limit} = Source) ->
    FilterTemp = emqx_auth_utils:parse_deep(emqx_utils_maps:binary_key_map(Filter), ?ALLOWED_VARS),
>>>>>>> 8ed98ae3
    case emqx_authz_utils:update_resource(emqx_mongodb, Source) of
        {error, Reason} ->
            error({load_config_error, Reason});
        {ok, Id} ->
            Source#{
                annotations => #{
                    id => Id, skip => Skip, limit => Limit, filter_template => FilterTemp
                }
            }
    end.

destroy(#{annotations := #{id := Id}}) ->
    emqx_authz_utils:remove_resource(Id).

authorize(
    Client,
    Action,
    Topic,
    #{annotations := #{filter_template := FilterTemplate}} = Config
) ->
<<<<<<< HEAD
    try emqx_auth_template:render_deep_for_json(FilterTemplate, Client) of
        RenderedFilter -> authorize_with_filter(RenderedFilter, Client, Action, Topic, Config)
=======
    try emqx_auth_utils:render_deep_for_json(FilterTemplate, Client) of
        RenderedFilter ->
            authorize_with_filter(RenderedFilter, Client, Action, Topic, Config)
>>>>>>> 8ed98ae3
    catch
        error:{encode_error, _} = EncodeError ->
            ?SLOG(error, #{
                msg => "mongo_authorize_error",
                reason => EncodeError
            }),
            nomatch
    end.

authorize_with_filter(RenderedFilter, Client, Action, Topic, #{
    collection := Collection,
    annotations := #{skip := Skip, limit := Limit, id := ResourceID}
}) ->
    Options = #{skip => Skip, limit => Limit},
    case emqx_resource:simple_sync_query(ResourceID, {find, Collection, RenderedFilter, Options}) of
        {error, Reason} ->
            ?SLOG(error, #{
                msg => "query_mongo_error",
                reason => Reason,
                collection => Collection,
                filter => RenderedFilter,
                options => Options,
                resource_id => ResourceID
            }),
            nomatch;
        {ok, Rows} ->
            Rules = lists:flatmap(fun parse_rule/1, Rows),
            do_authorize(Client, Action, Topic, Rules)
    end.

parse_rule(Row) ->
    case emqx_authz_rule_raw:parse_rule(Row) of
        {ok, {Permission, Action, Topics}} ->
            [emqx_authz_rule:compile({Permission, all, Action, Topics})];
        {error, Reason} ->
            ?SLOG(error, #{
                msg => "parse_rule_error",
                reason => Reason,
                row => Row
            }),
            []
    end.

do_authorize(_Client, _PubSub, _Topic, []) ->
    nomatch;
do_authorize(Client, PubSub, Topic, [Rule | Tail]) ->
    case emqx_authz_rule:match(Client, PubSub, Topic, Rule) of
        {matched, Permission} -> {matched, Permission};
        nomatch -> do_authorize(Client, PubSub, Topic, Tail)
    end.<|MERGE_RESOLUTION|>--- conflicted
+++ resolved
@@ -43,14 +43,9 @@
 create(#{filter := Filter, skip := Skip, limit := Limit} = Source) ->
     ResourceId = emqx_authz_utils:make_resource_id(?MODULE),
     {ok, _Data} = emqx_authz_utils:create_resource(ResourceId, emqx_mongodb, Source),
-<<<<<<< HEAD
-    FilterTemp = emqx_auth_template:parse_deep(Filter, ?ALLOWED_VARS),
-    Source#{annotations => #{id => ResourceId}, filter_template => FilterTemp}.
-
-update(#{filter := Filter} = Source) ->
-    FilterTemp = emqx_auth_template:parse_deep(Filter, ?ALLOWED_VARS),
-=======
-    FilterTemp = emqx_auth_utils:parse_deep(emqx_utils_maps:binary_key_map(Filter), ?ALLOWED_VARS),
+    FilterTemp = emqx_auth_template:parse_deep(
+        emqx_utils_maps:binary_key_map(Filter), ?ALLOWED_VARS
+    ),
     Source#{
         annotations => #{
             id => ResourceId, skip => Skip, limit => Limit, filter_template => FilterTemp
@@ -59,7 +54,6 @@
 
 update(#{filter := Filter, skip := Skip, limit := Limit} = Source) ->
     FilterTemp = emqx_auth_utils:parse_deep(emqx_utils_maps:binary_key_map(Filter), ?ALLOWED_VARS),
->>>>>>> 8ed98ae3
     case emqx_authz_utils:update_resource(emqx_mongodb, Source) of
         {error, Reason} ->
             error({load_config_error, Reason});
@@ -80,14 +74,9 @@
     Topic,
     #{annotations := #{filter_template := FilterTemplate}} = Config
 ) ->
-<<<<<<< HEAD
     try emqx_auth_template:render_deep_for_json(FilterTemplate, Client) of
-        RenderedFilter -> authorize_with_filter(RenderedFilter, Client, Action, Topic, Config)
-=======
-    try emqx_auth_utils:render_deep_for_json(FilterTemplate, Client) of
         RenderedFilter ->
             authorize_with_filter(RenderedFilter, Client, Action, Topic, Config)
->>>>>>> 8ed98ae3
     catch
         error:{encode_error, _} = EncodeError ->
             ?SLOG(error, #{

%% -*- mode: erlang; -*-

{erl_opts, [debug_info]}.
{deps, [
<<<<<<< HEAD
    {erlcloud, {git, "https://github.com/emqx/erlcloud", {tag, "3.7.0.4"}}},
=======
    {erlcloud, {git, "https://github.com/emqx/erlcloud", {tag, "3.8.3.0"}}},
>>>>>>> 4a586b41
    {emqx_connector, {path, "../../apps/emqx_connector"}},
    {emqx_resource, {path, "../../apps/emqx_resource"}},
    {emqx_bridge, {path, "../../apps/emqx_bridge"}}
]}.

{shell, [
    {apps, [emqx_bridge_dynamo]}
]}.<|MERGE_RESOLUTION|>--- conflicted
+++ resolved
@@ -2,11 +2,7 @@
 
 {erl_opts, [debug_info]}.
 {deps, [
-<<<<<<< HEAD
-    {erlcloud, {git, "https://github.com/emqx/erlcloud", {tag, "3.7.0.4"}}},
-=======
     {erlcloud, {git, "https://github.com/emqx/erlcloud", {tag, "3.8.3.0"}}},
->>>>>>> 4a586b41
     {emqx_connector, {path, "../../apps/emqx_connector"}},
     {emqx_resource, {path, "../../apps/emqx_resource"}},
     {emqx_bridge, {path, "../../apps/emqx_bridge"}}

%%--------------------------------------------------------------------
%% Copyright (c) 2025 EMQ Technologies Co., Ltd. All Rights Reserved.
%%--------------------------------------------------------------------
-module(emqx_bridge_dynamo_SUITE).

-compile(nowarn_export_all).
-compile(export_all).

-include_lib("eunit/include/eunit.hrl").
-include_lib("common_test/include/ct.hrl").
-include_lib("snabbkaffe/include/snabbkaffe.hrl").
-include_lib("emqx/include/asserts.hrl").
-include_lib("emqx_resource/include/emqx_resource.hrl").
-include_lib("erlcloud/include/erlcloud_ddb2.hrl").
-include_lib("emqx/include/emqx_config.hrl").

%%------------------------------------------------------------------------------
%% Defs
%%------------------------------------------------------------------------------

-import(emqx_common_test_helpers, [on_exit/1]).

-define(CONNECTOR_TYPE, dynamo).
-define(CONNECTOR_TYPE_BIN, <<"dynamo">>).
-define(ACTION_TYPE, dynamo).
-define(ACTION_TYPE_BIN, <<"dynamo">>).

-define(PROXY_NAME, "dynamo").
-define(PROXY_HOST, "toxiproxy").
-define(PROXY_PORT, 8474).

-define(with_batch, with_batch).
-define(without_batch, without_batch).

-define(TABLE, <<"mqtt">>).

%%------------------------------------------------------------------------------
%% CT boilerplate
%%------------------------------------------------------------------------------

all() ->
    emqx_common_test_helpers:all_with_matrix(?MODULE).

groups() ->
    emqx_common_test_helpers:groups_with_matrix(?MODULE).

init_per_suite(TCConfig) ->
    reset_proxy(),
    Apps = emqx_cth_suite:start(
        [
            emqx,
            emqx_conf,
            emqx_bridge_dynamo,
            emqx_bridge,
            emqx_rule_engine,
            emqx_management,
            emqx_mgmt_api_test_util:emqx_dashboard()
        ],
        #{work_dir => emqx_cth_suite:work_dir(TCConfig)}
    ),
    %% fixme: this bridge sets an application-wide config with a connector-specific config
    %% value...  🫠
    %% we set it here to avoid flakiness/inconsistency (i.e.: test process sees one state,
    %% connector sees another...)
    application:set_env(erlcloud, aws_region, "us-west-2"),
    [
        {apps, Apps},
        {proxy_host, ?PROXY_HOST},
        {proxy_port, ?PROXY_PORT},
        {proxy_name, ?PROXY_NAME}
        | TCConfig
    ].

end_per_suite(TCConfig) ->
    Apps = get_config(apps, TCConfig),
    application:unset_env(erlcloud, aws_region),
    emqx_cth_suite:stop(Apps),
    reset_proxy(),
    ok.

init_per_group(?with_batch, TCConfig0) ->
    [{batch_size, 100}, {batch_time, <<"200ms">>} | TCConfig0];
init_per_group(?without_batch, TCConfig0) ->
    [{batch_size, 1}, {batch_time, <<"0ms">>} | TCConfig0];
init_per_group(_Group, TCConfig) ->
    TCConfig.

end_per_group(_Group, _TCConfig) ->
    ok.

init_per_testcase(TestCase, TCConfig) ->
    reset_proxy(),
    Path = group_path(TCConfig, no_groups),
    ct:pal(asciiart:visible($%, "~p - ~s", [Path, TestCase])),
    ConnectorName = atom_to_binary(TestCase),
    ConnectorConfig = connector_config(#{}),
    ActionName = ConnectorName,
    ActionConfig = action_config(#{
        <<"connector">> => ConnectorName,
        <<"resource_opts">> => #{
            <<"batch_size">> => get_config(batch_size, TCConfig, 1),
            <<"batch_time">> => get_config(batch_time, TCConfig, <<"0ms">>)
        }
    }),
    create_table(),
    snabbkaffe:start_trace(),
    [
        {bridge_kind, action},
        {connector_type, ?CONNECTOR_TYPE},
        {connector_name, ConnectorName},
        {connector_config, ConnectorConfig},
        {action_type, ?ACTION_TYPE},
        {action_name, ActionName},
        {action_config, ActionConfig}
        | TCConfig
    ].

end_per_testcase(_TestCase, _TCConfig) ->
    snabbkaffe:stop(),
    reset_proxy(),
    emqx_bridge_v2_testlib:delete_all_rules(),
    emqx_bridge_v2_testlib:delete_all_bridges_and_connectors(),
    delete_table(),
    emqx_common_test_helpers:call_janitor(),
    ok.

%%------------------------------------------------------------------------------
%% Helper fns
%%------------------------------------------------------------------------------

connector_config(Overrides) ->
    Defaults = #{
        <<"enable">> => true,
        <<"description">> => <<"my connector">>,
        <<"tags">> => [<<"some">>, <<"tags">>],
        <<"url">> => <<"http://toxiproxy:8000">>,
        <<"aws_access_key_id">> => <<"root">>,
        <<"aws_secret_access_key">> => <<"public">>,
        <<"region">> => <<"us-west-2">>,
        <<"pool_size">> => 1,
        <<"resource_opts">> =>
            emqx_bridge_v2_testlib:common_connector_resource_opts()
    },
    InnerConfigMap = emqx_utils_maps:deep_merge(Defaults, Overrides),
    emqx_bridge_v2_testlib:parse_and_check_connector(?CONNECTOR_TYPE_BIN, <<"x">>, InnerConfigMap).

action_config(Overrides) ->
    Defaults = #{
        <<"enable">> => true,
        <<"description">> => <<"my action">>,
        <<"tags">> => [<<"some">>, <<"tags">>],
        <<"parameters">> => #{
            <<"table">> => ?TABLE,
            <<"hash_key">> => <<"topic">>,
            <<"undefined_vars_as_null">> => false
        },
        <<"resource_opts">> =>
            emqx_bridge_v2_testlib:common_action_resource_opts()
    },
    InnerConfigMap = emqx_utils_maps:deep_merge(Defaults, Overrides),
    emqx_bridge_v2_testlib:parse_and_check(action, ?ACTION_TYPE_BIN, <<"x">>, InnerConfigMap).

get_config(K, TCConfig) -> emqx_bridge_v2_testlib:get_value(K, TCConfig).
get_config(K, TCConfig, Default) -> proplists:get_value(K, TCConfig, Default).

group_path(TCConfig, Default) ->
    case emqx_common_test_helpers:group_path(TCConfig) of
        [] -> Default;
        Path -> Path
    end.

get_tc_prop(TestCase, Key, Default) ->
    maybe
        true ?= erlang:function_exported(?MODULE, TestCase, 0),
        {Key, Val} ?= proplists:lookup(Key, ?MODULE:TestCase()),
        Val
    else
        _ -> Default
    end.

reset_proxy() ->
    emqx_common_test_helpers:reset_proxy(?PROXY_HOST, ?PROXY_PORT).

with_failure(FailureType, Fn) ->
    emqx_common_test_helpers:with_failure(FailureType, ?PROXY_NAME, ?PROXY_HOST, ?PROXY_PORT, Fn).

setup_dynamo() ->
    erlcloud_ddb2:configure("root", "public", "toxiproxy", 8000, "http://").

setup_dynamo_direct() ->
    erlcloud_ddb2:configure("root", "public", "dynamo", 8000, "http://").

directly_query(Query) ->
    setup_dynamo(),
    emqx_bridge_dynamo_connector_client:execute(Query, ?TABLE, #{}).

directly_get_payload(Key) ->
    directly_get_field(Key, <<"payload">>).

directly_get_field(Key, Field) ->
    case directly_query({get_item, Key}) of
        {ok, Values} ->
            proplists:get_value(Field, Values, {error, {invalid_item, Values}});
        Error ->
            Error
    end.

ct_inspect(Line, X) ->
    ct:pal("~b: ~p", [Line, X]),
    X.
-define(ct_inspect(X), ct_inspect(?LINE, X)).

%% create a table, use the apps/emqx_bridge_dynamo/priv/dynamo/mqtt_msg.json as template
create_table() ->
    setup_dynamo(),
    delete_table(),
    ?assertMatch(
        {ok, _},
        erlcloud_ddb2:create_table(
            ?TABLE,
            [{<<"clientid">>, s}],
            <<"clientid">>,
            [{provisioned_throughput, {5, 5}}]
        )
    ),
    ?retry(
        200,
        20,
        ?assertMatch(
            {ok, #ddb2_table_description{table_status = active}},
            ?ct_inspect(erlcloud_ddb2:describe_table(?TABLE))
        )
    ),
    ?retry(
        200,
        20,
        ?assertMatch(
            {ok, []},
            ?ct_inspect(erlcloud_ddb2:get_item(?TABLE, {<<"clientid">>, <<"just_testing">>}))
        )
    ),
    ?retry(
        200,
        20,
        ?assertMatch(
            {ok, [?TABLE]},
            ?ct_inspect(erlcloud_ddb2:list_tables([]))
        )
    ).

delete_table() ->
    erlcloud_ddb2:delete_table(?TABLE),
    ?retry(
        200,
        20,
        ?assertMatch(
            {error, {<<"ResourceNotFoundException">>, _}},
            ?ct_inspect(erlcloud_ddb2:describe_table(?TABLE))
        )
    ),
    ok.

create_connector_api(TCConfig, Overrides) ->
    emqx_bridge_v2_testlib:simplify_result(
        emqx_bridge_v2_testlib:create_connector_api(TCConfig, Overrides)
    ).

create_action_api(TCConfig, Overrides) ->
    emqx_bridge_v2_testlib:simplify_result(
        emqx_bridge_v2_testlib:create_action_api(TCConfig, Overrides)
    ).

get_connector_api(TCConfig) ->
    #{connector_type := Type, connector_name := Name} =
        emqx_bridge_v2_testlib:get_common_values(TCConfig),
    emqx_bridge_v2_testlib:simplify_result(
        emqx_bridge_v2_testlib:get_connector_api(Type, Name)
    ).

update_connector_api(TCConfig, Overrides) ->
    #{
        connector_type := Type,
        connector_name := Name,
        connector_config := Cfg0
    } =
        emqx_bridge_v2_testlib:get_common_values_with_configs(TCConfig),
    Cfg = emqx_utils_maps:deep_merge(Cfg0, Overrides),
    emqx_bridge_v2_testlib:simplify_result(
        emqx_bridge_v2_testlib:update_connector_api(Name, Type, Cfg)
    ).

simple_create_rule_api(TCConfig) ->
    emqx_bridge_v2_testlib:simple_create_rule_api(TCConfig).

simple_create_rule_api(SQL, TCConfig) ->
    emqx_bridge_v2_testlib:simple_create_rule_api(SQL, TCConfig).

start_client() ->
    start_client(_Opts = #{}).

start_client(Opts0) ->
    Opts = maps:merge(#{proto_ver => v5}, Opts0),
    {ok, C} = emqtt:start_link(Opts),
    on_exit(fun() -> emqtt:stop(C) end),
    {ok, _} = emqtt:connect(C),
    C.

unique_payload() ->
    integer_to_binary(erlang:unique_integer()).

json_encode(X) ->
    emqx_utils_json:encode(X).

%%------------------------------------------------------------------------------
%% Test cases
%%------------------------------------------------------------------------------

t_start_stop(TCConfig) when is_list(TCConfig) ->
    emqx_bridge_v2_testlib:t_start_stop(TCConfig, dynamo_connector_on_stop).

t_on_get_status(TCConfig) when is_list(TCConfig) ->
    emqx_bridge_v2_testlib:t_on_get_status(TCConfig, #{failure_status => connecting}).

t_rule_action() ->
    [{matrix, true}].
t_rule_action(matrix) ->
    [[?without_batch], [?with_batch]];
t_rule_action(TCConfig) when is_list(TCConfig) ->
    ClientId = atom_to_binary(?FUNCTION_NAME),
    StartClientOpts = #{clientid => ClientId},
    PostPublishFn = fun(Context) ->
        #{payload := Payload} = Context,
        ?retry(
            500,
            20,
            ?assertEqual(
                Payload,
                ?ct_inspect(directly_get_payload({<<"clientid">>, ClientId})),
                #{clientid => ClientId, payload => Payload}
            )
        ),
        ?assertMatch(
            %% the old behavior without undefined_vars_as_null
            <<"undefined">>,
            directly_get_field({<<"clientid">>, ClientId}, <<"foo">>)
        ),
        ok
    end,
    SQL = <<"select foo, * from \"t_rule_action\" ">>,
    RuleTopic = <<"t_rule_action">>,
    Opts = #{
        sql => SQL,
        rule_topic => RuleTopic,
        start_client_opts => StartClientOpts,
        post_publish_fn => PostPublishFn
    },
    emqx_bridge_v2_testlib:t_rule_action(TCConfig, Opts).

t_rule_test_trace(TCConfig) ->
    Opts = #{},
    emqx_bridge_v2_testlib:t_rule_test_trace(TCConfig, Opts).

t_action_sync_query(TCConfig) ->
    MakeMessageFun = fun() ->
        #{
            clientid => <<"clientid">>,
            id => <<"the_message_id">>,
            payload => <<"HELLO">>,
            topic => <<"rule_topic">>
        }
    end,
    IsSuccessCheck = fun(Result) -> ?assertEqual({ok, []}, Result) end,
    TracePoint = dynamo_connector_query_return,
    emqx_bridge_v2_testlib:t_sync_query(TCConfig, MakeMessageFun, IsSuccessCheck, TracePoint).

t_undefined_vars_as_null(TCConfig) ->
    {201, _} = create_connector_api(TCConfig, #{}),
    {201, _} = create_action_api(TCConfig, #{
        <<"parameters">> => #{<<"undefined_vars_as_null">> => true}
    }),
    #{topic := Topic} = simple_create_rule_api(
        <<"select foo, * from \"${t}\" ">>,
        TCConfig
    ),
    ClientId = atom_to_binary(?FUNCTION_NAME),
    C = start_client(#{clientid => ClientId}),
    ?check_trace(
        begin
            ?wait_async_action(
                emqtt:publish(C, Topic, <<"hey">>),
                #{?snk_kind := dynamo_connector_query_return},
                10_000
            ),
            ?assertMatch(
                undefined,
                directly_get_field({<<"clientid">>, ClientId}, <<"foo">>)
            ),
            ok
        end,
        fun(Trace) ->
            ?assertMatch([#{result := {ok, _}}], ?of_kind(dynamo_connector_query_return, Trace)),
            ok
        end
    ),
    ok.

t_missing_data(TCConfig) ->
    {201, _} = create_connector_api(TCConfig, #{}),
    {201, _} = create_action_api(TCConfig, #{}),
    #{topic := Topic} = simple_create_rule_api(
        <<"select topic from \"${t}\" ">>,
        TCConfig
    ),
    C = start_client(),
    ?assertMatch(
        {_, {ok, #{error := {<<"ValidationException">>, <<>>}}}},
        ?wait_async_action(
            emqtt:publish(C, Topic, <<"hey">>),
            #{?snk_kind := dynamo_connector_query_return},
            10_000
        )
    ),
    ok.

t_missing_hash_key(TCConfig) ->
    {201, _} = create_connector_api(TCConfig, #{}),
    {201, _} = create_action_api(TCConfig, #{}),
    #{topic := Topic} = simple_create_rule_api(
        <<"select foo from \"${t}\" ">>,
        TCConfig
    ),
    C = start_client(),
    ?assertMatch(
        {_, {ok, #{error := missing_filter_or_range_key}}},
        ?wait_async_action(
            emqtt:publish(C, Topic, <<"hey">>),
            #{?snk_kind := dynamo_connector_query_return},
            10_000
        )
    ),
<<<<<<< HEAD
    ok.
=======
    BridgeType = ?config(dynamo_bridge_type, Config),
    Name = ?config(dynamo_name, Config),
    ActionID = emqx_bridge_v2:id(BridgeType, Name),
    Request = {ActionID, {insert_item, bad_parameter}},
    Result = query_resource(Config, Request),
    ?assertMatch({error, {unrecoverable_error, {invalid_request, _}}}, Result),
    ok.

%% Connector Action Tests

t_action_on_get_status(Config) ->
    emqx_bridge_v2_testlib:t_on_get_status(Config).

t_action_create_via_http(Config) ->
    emqx_bridge_v2_testlib:t_create_via_http(Config).

t_action_sync_query(Config) ->
    MakeMessageFun = fun() ->
        #{clientid => <<"clientid">>, id => <<"the_message_id">>, payload => ?PAYLOAD}
    end,
    IsSuccessCheck = fun(Result) -> ?assertEqual({ok, []}, Result) end,
    TracePoint = dynamo_connector_query_return,
    emqx_bridge_v2_testlib:t_sync_query(Config, MakeMessageFun, IsSuccessCheck, TracePoint).

t_action_start_stop(Config) ->
    StopTracePoint = dynamo_connector_on_stop,
    emqx_bridge_v2_testlib:t_start_stop(Config, StopTracePoint).

t_rule_test_trace(Config) ->
    Opts = #{},
    emqx_bridge_v2_testlib:t_rule_test_trace(Config, Opts).

to_bin(List) when is_list(List) ->
    unicode:characters_to_binary(List, utf8);
to_bin(Bin) when is_binary(Bin) ->
    Bin.
>>>>>>> 2c303764
<|MERGE_RESOLUTION|>--- conflicted
+++ resolved
@@ -319,7 +319,7 @@
     emqx_bridge_v2_testlib:t_start_stop(TCConfig, dynamo_connector_on_stop).
 
 t_on_get_status(TCConfig) when is_list(TCConfig) ->
-    emqx_bridge_v2_testlib:t_on_get_status(TCConfig, #{failure_status => connecting}).
+    emqx_bridge_v2_testlib:t_on_get_status(TCConfig).
 
 t_rule_action() ->
     [{matrix, true}].
@@ -438,43 +438,4 @@
             10_000
         )
     ),
-<<<<<<< HEAD
-    ok.
-=======
-    BridgeType = ?config(dynamo_bridge_type, Config),
-    Name = ?config(dynamo_name, Config),
-    ActionID = emqx_bridge_v2:id(BridgeType, Name),
-    Request = {ActionID, {insert_item, bad_parameter}},
-    Result = query_resource(Config, Request),
-    ?assertMatch({error, {unrecoverable_error, {invalid_request, _}}}, Result),
-    ok.
-
-%% Connector Action Tests
-
-t_action_on_get_status(Config) ->
-    emqx_bridge_v2_testlib:t_on_get_status(Config).
-
-t_action_create_via_http(Config) ->
-    emqx_bridge_v2_testlib:t_create_via_http(Config).
-
-t_action_sync_query(Config) ->
-    MakeMessageFun = fun() ->
-        #{clientid => <<"clientid">>, id => <<"the_message_id">>, payload => ?PAYLOAD}
-    end,
-    IsSuccessCheck = fun(Result) -> ?assertEqual({ok, []}, Result) end,
-    TracePoint = dynamo_connector_query_return,
-    emqx_bridge_v2_testlib:t_sync_query(Config, MakeMessageFun, IsSuccessCheck, TracePoint).
-
-t_action_start_stop(Config) ->
-    StopTracePoint = dynamo_connector_on_stop,
-    emqx_bridge_v2_testlib:t_start_stop(Config, StopTracePoint).
-
-t_rule_test_trace(Config) ->
-    Opts = #{},
-    emqx_bridge_v2_testlib:t_rule_test_trace(Config, Opts).
-
-to_bin(List) when is_list(List) ->
-    unicode:characters_to_binary(List, utf8);
-to_bin(Bin) when is_binary(Bin) ->
-    Bin.
->>>>>>> 2c303764
+    ok.
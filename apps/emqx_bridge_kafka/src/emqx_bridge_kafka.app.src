--- conflicted
+++ resolved
@@ -2,11 +2,7 @@
 {application, emqx_bridge_kafka, [
     {description, "EMQX Enterprise Kafka Bridge"},
     {vsn, "0.5.2"},
-<<<<<<< HEAD
-    {registered, [emqx_bridge_kafka_consumer_sup]},
-=======
     {registered, [emqx_bridge_kafka_sup, emqx_bridge_kafka_consumer_sup]},
->>>>>>> 83154d24
     {applications, [
         kernel,
         stdlib,

<<<<<<< HEAD
erlang 27.2-3
elixir 1.18.3-otp-27
=======
erlang 26.2.5.14-1
elixir 1.15.7-otp-26
>>>>>>> 44d9d5ca
<|MERGE_RESOLUTION|>--- conflicted
+++ resolved
@@ -1,7 +1,2 @@
-<<<<<<< HEAD
-erlang 27.2-3
-elixir 1.18.3-otp-27
-=======
-erlang 26.2.5.14-1
-elixir 1.15.7-otp-26
->>>>>>> 44d9d5ca
+erlang 27.3.4.2-1
+elixir 1.18.3-otp-27
%%--------------------------------------------------------------------
%% Copyright (c) 2013-2018 EMQ Enterprise, Inc. (http://emqtt.io)
%%
%% Licensed under the Apache License, Version 2.0 (the "License");
%% you may not use this file except in compliance with the License.
%% You may obtain a copy of the License at
%%
%%     http://www.apache.org/licenses/LICENSE-2.0
%%
%% Unless required by applicable law or agreed to in writing, software
%% distributed under the License is distributed on an "AS IS" BASIS,
%% WITHOUT WARRANTIES OR CONDITIONS OF ANY KIND, either express or implied.
%% See the License for the specific language governing permissions and
%% limitations under the License.
%%--------------------------------------------------------------------

-module(emqx_SUITE).

-compile(export_all).
-compile(nowarn_export_all).

<<<<<<< HEAD
-include("emqx_mqtt.hrl").

=======
>>>>>>> 95d36d02
-define(APP, emqx).

-include_lib("eunit/include/eunit.hrl").

-include_lib("common_test/include/ct.hrl").

-define(CLIENT, ?CONNECT_PACKET(#mqtt_packet_connect{
                                client_id = <<"mqtt_client">>,
                                username  = <<"admin">>,
                                password  = <<"public">>})).
all() ->
    [{group, connect},
     {group, cleanSession}].

groups() ->
    [{connect, [non_parallel_tests],
      [mqtt_connect,
%       mqtt_connect_with_tcp,
       mqtt_connect_with_ssl_oneway,
       mqtt_connect_with_ssl_twoway%,
     %  mqtt_connect_with_ws
      ]},
     {cleanSession, [sequence],
      [cleanSession_validate]
     }
    ].

init_per_suite(Config) ->
    emqx_ct_broker_helpers:run_setup_steps(),
   % ct:log("Apps:~p", [Apps]),
    Config.

end_per_suite(_Config) ->
    emqx_ct_broker_helpers:run_teardown_steps().

%%--------------------------------------------------------------------
%% Protocol Test
%%--------------------------------------------------------------------
mqtt_connect(_) ->
    %% Issue #599
    %% Empty clientId and clean_session = false
    ?assertEqual(<<32,2,0,2>>, connect_broker_(<<16,12,0,4,77,81,84,84,4,0,0,90,0,0>>, 4)),
    %% Empty clientId and clean_session = true
    ?assertEqual(<<32,2,0,0>>, connect_broker_(<<16,12,0,4,77,81,84,84,4,2,0,90,0,0>>, 4)).

connect_broker_(Packet, RecvSize) ->
    {ok, Sock} = gen_tcp:connect({127,0,0,1}, 1883, [binary, {packet, raw}, {active, false}]),
    gen_tcp:send(Sock, Packet),
    {ok, Data} = gen_tcp:recv(Sock, RecvSize, 3000),
    gen_tcp:close(Sock),
    Data.

<<<<<<< HEAD
mqtt_connect_with_tcp(_) ->
    %% Issue #599
    %% Empty clientId and clean_session = false
    {ok, Sock} = gen_tcp:connect({127,0,0,1}, 1883, [binary, {packet, raw}, {active, false}]),
    Packet = raw_send_serialise(?CLIENT),
    gen_tcp:send(Sock, Packet),
    {ok, Data} = gen_tcp:recv(Sock, 0),
    {ok, ?CONNACK_PACKET(0), _} = raw_recv_pase(Data),
    gen_tcp:close(Sock).
=======
%% mqtt_connect_with_tcp(_) ->
%%     %% Issue #599
%%     %% Empty clientId and clean_session = false
%%     {ok, Sock} = gen_tcp:connect({127,0,0,1}, 1883, [binary, {packet, raw}, {active, false}]),
%%     Packet = raw_send_serialise(?CLIENT),
%%     gen_tcp:send(Sock, Packet),
%%     {ok, Data} = gen_tcp:recv(Sock, 0),
%% %    {ok, ?CONNACK_PACKET(?CONNACK_ACCEPT), _} = raw_recv_pase(Data),
%%     gen_tcp:close(Sock).
>>>>>>> 95d36d02

mqtt_connect_with_ssl_oneway(_) ->
    emqx:stop(),
    emqx_ct_broker_helpers:change_opts(ssl_oneway),
    emqx:start(),
    timer:sleep(5000),
    {ok, SslOneWay} = emqttc:start_link([{host, "localhost"},
                                         {port, 8883},
                                         {logger, debug},
                                         {client_id, <<"ssloneway">>}, ssl]),
    timer:sleep(100),
    emqttc:subscribe(SslOneWay, <<"topic">>, qos1),
    {ok, Pub} = emqttc:start_link([{host, "localhost"},
                                   {client_id, <<"pub">>}]),
    emqttc:publish(Pub, <<"topic">>, <<"SSL oneWay test">>, [{qos, 1}]),
    timer:sleep(100),
    receive {publish, _Topic, RM} ->
        ?assertEqual(<<"SSL oneWay test">>, RM)
    after 1000 -> false
    end,
    timer:sleep(100),
    emqttc:disconnect(SslOneWay),
    emqttc:disconnect(Pub).

mqtt_connect_with_ssl_twoway(_Config) ->
    emqx:stop(),
    emqx_ct_broker_helpers:change_opts(ssl_twoway),
    emqx:start(),
    timer:sleep(3000),
    ClientSSl = emqx_ct_broker_helpers:client_ssl(),
    {ok, SslTwoWay} = emqttc:start_link([{host, "localhost"},
                                         {port, 8883},
                                         {client_id, <<"ssltwoway">>},
                                         {ssl, ClientSSl}]),
    {ok, Sub} = emqttc:start_link([{host, "localhost"},
                                   {client_id, <<"sub">>}]),
    emqttc:subscribe(Sub, <<"topic">>, qos1),
    emqttc:publish(SslTwoWay, <<"topic">>, <<"ssl client pub message">>, [{qos, 1}]),
    timer:sleep(10),
    receive {publish, _Topic, RM} ->
        ?assertEqual(<<"ssl client pub message">>, RM)
    after 1000 -> false
    end,
    emqttc:disconnect(SslTwoWay),
    emqttc:disconnect(Sub).

<<<<<<< HEAD
mqtt_connect_with_ws(_Config) ->
    WS = rfc6455_client:new("ws://127.0.0.1:8083" ++ "/mqtt", self()),
    {ok, _} = rfc6455_client:open(WS),
    Packet = raw_send_serialise(?CLIENT),
    ok = rfc6455_client:send_binary(WS, Packet),
    {binary, P} = rfc6455_client:recv(WS),
    {ok, ?CONNACK_PACKET(0), _} = raw_recv_pase(P),
    {close, _} = rfc6455_client:close(WS),
    ok.
=======
%% mqtt_connect_with_ws(_Config) ->
%%     WS = rfc6455_client:new("ws://127.0.0.1:8083" ++ "/mqtt", self()),
%%     {ok, _} = rfc6455_client:open(WS),
%%     Packet = raw_send_serialise(?CLIENT),
%%     ok = rfc6455_client:send_binary(WS, Packet),
%%     {binary, P} = rfc6455_client:recv(WS),
%% %    {ok, ?CONNACK_PACKET(?CONNACK_ACCEPT), _} = raw_recv_pase(P),
%%     {close, _} = rfc6455_client:close(WS),
%%     ok.
>>>>>>> 95d36d02

cleanSession_validate(_) ->
    {ok, C1} = emqttc:start_link([{host, "localhost"},
                                         {port, 1883},
                                         {client_id, <<"c1">>},
                                         {clean_sess, false}]),
    timer:sleep(10),
    emqttc:subscribe(C1, <<"topic">>, qos0),
    emqttc:disconnect(C1),
    {ok, Pub} = emqttc:start_link([{host, "localhost"},
                                         {port, 1883},
                                         {client_id, <<"pub">>}]),

    emqttc:publish(Pub, <<"topic">>, <<"m1">>, [{qos, 0}]),
    timer:sleep(10),
    {ok, C11} = emqttc:start_link([{host, "localhost"},
                                   {port, 1883},
                                   {client_id, <<"c1">>},
                                   {clean_sess, false}]),
    timer:sleep(100),
    receive {publish, _Topic, M1} ->
        ?assertEqual(<<"m1">>, M1)
    after 1000 -> false
    end,
    emqttc:disconnect(Pub),
    emqttc:disconnect(C11).

raw_send_serialise(Packet) ->
    emqttc_serialiser:serialise(Packet).

raw_recv_pase(P) ->
    emqttc_parser:parse(P, emqttc_parser:new()).
<|MERGE_RESOLUTION|>--- conflicted
+++ resolved
@@ -19,11 +19,8 @@
 -compile(export_all).
 -compile(nowarn_export_all).
 
-<<<<<<< HEAD
 -include("emqx_mqtt.hrl").
 
-=======
->>>>>>> 95d36d02
 -define(APP, emqx).
 
 -include_lib("eunit/include/eunit.hrl").
@@ -76,17 +73,7 @@
     gen_tcp:close(Sock),
     Data.
 
-<<<<<<< HEAD
-mqtt_connect_with_tcp(_) ->
-    %% Issue #599
-    %% Empty clientId and clean_session = false
-    {ok, Sock} = gen_tcp:connect({127,0,0,1}, 1883, [binary, {packet, raw}, {active, false}]),
-    Packet = raw_send_serialise(?CLIENT),
-    gen_tcp:send(Sock, Packet),
-    {ok, Data} = gen_tcp:recv(Sock, 0),
-    {ok, ?CONNACK_PACKET(0), _} = raw_recv_pase(Data),
-    gen_tcp:close(Sock).
-=======
+
 %% mqtt_connect_with_tcp(_) ->
 %%     %% Issue #599
 %%     %% Empty clientId and clean_session = false
@@ -96,7 +83,6 @@
 %%     {ok, Data} = gen_tcp:recv(Sock, 0),
 %% %    {ok, ?CONNACK_PACKET(?CONNACK_ACCEPT), _} = raw_recv_pase(Data),
 %%     gen_tcp:close(Sock).
->>>>>>> 95d36d02
 
 mqtt_connect_with_ssl_oneway(_) ->
     emqx:stop(),
@@ -143,17 +129,7 @@
     emqttc:disconnect(SslTwoWay),
     emqttc:disconnect(Sub).
 
-<<<<<<< HEAD
-mqtt_connect_with_ws(_Config) ->
-    WS = rfc6455_client:new("ws://127.0.0.1:8083" ++ "/mqtt", self()),
-    {ok, _} = rfc6455_client:open(WS),
-    Packet = raw_send_serialise(?CLIENT),
-    ok = rfc6455_client:send_binary(WS, Packet),
-    {binary, P} = rfc6455_client:recv(WS),
-    {ok, ?CONNACK_PACKET(0), _} = raw_recv_pase(P),
-    {close, _} = rfc6455_client:close(WS),
-    ok.
-=======
+
 %% mqtt_connect_with_ws(_Config) ->
 %%     WS = rfc6455_client:new("ws://127.0.0.1:8083" ++ "/mqtt", self()),
 %%     {ok, _} = rfc6455_client:open(WS),
@@ -163,7 +139,6 @@
 %% %    {ok, ?CONNACK_PACKET(?CONNACK_ACCEPT), _} = raw_recv_pase(P),
 %%     {close, _} = rfc6455_client:close(WS),
 %%     ok.
->>>>>>> 95d36d02
 
 cleanSession_validate(_) ->
     {ok, C1} = emqttc:start_link([{host, "localhost"},

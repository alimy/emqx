%% -*- mode: erlang -*-
%% This config file is the very basic config to compile emqx
%% This allows emqx to be used as a dependency for other applications
%% such as emqx module/plugin developments and tests.

%% With the help of EMQX's rebar3 fork, the config is extended
%% with rebar.config.erl module. Final result is written to
%% rebar.config.rendered if environment DEBUG is set.

{edoc_opts, [{preprocess,true}]}.
{erl_opts, [warn_unused_vars,warn_shadow_vars,warn_unused_import,
            warn_obsolete_guard,compressed, nowarn_unused_import,
            {d, snk_kind, msg}
           ]}.

{xref_checks,[undefined_function_calls,undefined_functions,locals_not_used,
              deprecated_function_calls,warnings_as_errors,deprecated_functions]}.

%% Check the forbidden mnesia calls:
{xref_queries,
 [ {"E || \"mnesia\":\"dirty_delete.*\"/\".*\" : Fun", []}
 , {"E || \"mnesia\":\"transaction\"/\".*\" : Fun", []}
 , {"E || \"mnesia\":\"async_dirty\"/\".*\" : Fun", []}
 , {"E || \"mnesia\":\"clear_table\"/\".*\" : Fun", []}
 , {"E || \"mnesia\":\"create_table\"/\".*\" : Fun", []}
 , {"E || \"mnesia\":\"delete_table\"/\".*\" : Fun", []}
 ]}.

{dialyzer, [
    {warnings, [unmatched_returns, error_handling]},
    {plt_location, "."},
    {plt_prefix, "emqx_dialyzer"},
    {plt_apps, all_apps},
    {statistics, true}
   ]
}.

{cover_opts, [verbose]}.
{cover_export_enabled, true}.
{cover_excl_mods,
 [ %% generated protobuf modules
   emqx_exproto_pb,
   emqx_exhook_pb,
   %% taken almost as-is from OTP
   emqx_ssl_crl_cache
 ]}.

%{provider_hooks, [{pre, [{release, {relup_helper, gen_appups}}]}]}.

{post_hooks,[]}.

{deps,
    [ {lc, {git, "https://github.com/emqx/lc.git", {tag, "0.3.2"}}}
    , {redbug, {git, "https://github.com/emqx/redbug", {tag, "2.0.10"}}}
    , {covertool, {git, "https://github.com/zmstone/covertool", {tag, "2.0.4.1"}}}
    , {gpb, "4.19.9"}
    , {typerefl, {git, "https://github.com/ieQu1/typerefl", {tag, "0.9.1"}}}
    , {gun, {git, "https://github.com/emqx/gun", {tag, "1.3.9"}}}
    , {ehttpc, {git, "https://github.com/emqx/ehttpc", {tag, "0.4.11"}}}
    , {gproc, {git, "https://github.com/emqx/gproc", {tag, "0.9.0.1"}}}
    , {jiffy, {git, "https://github.com/emqx/jiffy", {tag, "1.0.5"}}}
    , {cowboy, {git, "https://github.com/emqx/cowboy", {tag, "2.9.2"}}}
    , {esockd, {git, "https://github.com/emqx/esockd", {tag, "5.9.8"}}}
    , {rocksdb, {git, "https://github.com/emqx/erlang-rocksdb", {tag, "1.8.0-emqx-1"}}}
    , {ekka, {git, "https://github.com/emqx/ekka", {tag, "0.15.16"}}}
    , {gen_rpc, {git, "https://github.com/emqx/gen_rpc", {tag, "3.2.2"}}}
    , {grpc, {git, "https://github.com/emqx/grpc-erl", {tag, "0.6.8"}}}
    , {minirest, {git, "https://github.com/emqx/minirest", {tag, "1.3.14"}}}
    , {ecpool, {git, "https://github.com/emqx/ecpool", {tag, "0.5.4"}}}
    , {replayq, {git, "https://github.com/emqx/replayq.git", {tag, "0.3.7"}}}
    , {pbkdf2, {git, "https://github.com/emqx/erlang-pbkdf2.git", {tag, "2.0.4"}}}
<<<<<<< HEAD
    , {emqtt, {git, "https://github.com/emqx/emqtt", {tag, "1.9.6"}}}
=======
    , {emqtt, {git, "https://github.com/emqx/emqtt", {tag, "1.9.7"}}}
>>>>>>> 2bdbbc20
    , {rulesql, {git, "https://github.com/emqx/rulesql", {tag, "0.1.7"}}}
    , {observer_cli, "1.7.1"} % NOTE: depends on recon 2.5.x
    , {system_monitor, {git, "https://github.com/ieQu1/system_monitor", {tag, "3.0.3"}}}
    , {getopt, "1.0.2"}
    , {snabbkaffe, {git, "https://github.com/kafka4beam/snabbkaffe.git", {tag, "1.0.8"}}}
    , {hocon, {git, "https://github.com/emqx/hocon.git", {tag, "0.40.0"}}}
    , {emqx_http_lib, {git, "https://github.com/emqx/emqx_http_lib.git", {tag, "0.5.3"}}}
    , {esasl, {git, "https://github.com/emqx/esasl", {tag, "0.2.0"}}}
    , {jose, {git, "https://github.com/potatosalad/erlang-jose", {tag, "1.11.2"}}}
    , {telemetry, "1.1.0"}
    , {hackney, {git, "https://github.com/emqx/hackney.git", {tag, "1.18.1-1"}}}
    %% in conflict by erlavro and rocketmq
    , {jsone, {git, "https://github.com/emqx/jsone.git", {tag, "1.7.1"}}}
    , {uuid, {git, "https://github.com/okeuday/uuid.git", {tag, "v2.0.6"}}}
    %% trace
    , {opentelemetry_api, {git_subdir, "https://github.com/emqx/opentelemetry-erlang", {tag, "v1.4.2-emqx"}, "apps/opentelemetry_api"}}
    , {opentelemetry, {git_subdir, "https://github.com/emqx/opentelemetry-erlang", {tag, "v1.4.2-emqx"}, "apps/opentelemetry"}}
    %% log metrics
    , {opentelemetry_experimental, {git_subdir, "https://github.com/emqx/opentelemetry-erlang", {tag, "v1.4.2-emqx"}, "apps/opentelemetry_experimental"}}
    , {opentelemetry_api_experimental, {git_subdir, "https://github.com/emqx/opentelemetry-erlang", {tag, "v1.4.2-emqx"}, "apps/opentelemetry_api_experimental"}}
    %% export
    , {opentelemetry_exporter, {git_subdir, "https://github.com/emqx/opentelemetry-erlang", {tag, "v1.4.2-emqx"}, "apps/opentelemetry_exporter"}}
    ]}.

{xref_ignores,
 [ %% schema registry is for enterprise
  {emqx_schema_registry,get_all_schemas,0},
  {emqx_schema_api,format_schema,1},
  {emqx_schema_api,make_schema_params,1},
  {emqx_schema_parser,decode,3},
  {emqx_schema_parser,encode,3},
  {emqx_schema_registry,add_schema,1},
  {emqx_audit, log, 2},
  emqx_exhook_pb, % generated code for protobuf
  emqx_exproto_pb % generated code for protobuf
]}.

{eunit_opts,
 [ verbose
 ]}.

{project_plugins,
  [ erlfmt,
    {rebar3_hex, "7.0.2"},
    {rebar3_sbom,
      {git, "https://github.com/emqx/rebar3_sbom.git", {tag, "v0.6.1-1"}}}
]}.<|MERGE_RESOLUTION|>--- conflicted
+++ resolved
@@ -69,11 +69,7 @@
     , {ecpool, {git, "https://github.com/emqx/ecpool", {tag, "0.5.4"}}}
     , {replayq, {git, "https://github.com/emqx/replayq.git", {tag, "0.3.7"}}}
     , {pbkdf2, {git, "https://github.com/emqx/erlang-pbkdf2.git", {tag, "2.0.4"}}}
-<<<<<<< HEAD
-    , {emqtt, {git, "https://github.com/emqx/emqtt", {tag, "1.9.6"}}}
-=======
     , {emqtt, {git, "https://github.com/emqx/emqtt", {tag, "1.9.7"}}}
->>>>>>> 2bdbbc20
     , {rulesql, {git, "https://github.com/emqx/rulesql", {tag, "0.1.7"}}}
     , {observer_cli, "1.7.1"} % NOTE: depends on recon 2.5.x
     , {system_monitor, {git, "https://github.com/ieQu1/system_monitor", {tag, "3.0.3"}}}

--- conflicted
+++ resolved
@@ -169,16 +169,11 @@
     end
   end
 
-<<<<<<< HEAD
-  def common_dep(:ekka), do: {:ekka, github: "emqx/ekka", tag: "0.23.0", override: true}
+  def common_dep(:ekka), do: {:ekka, github: "emqx/ekka", tag: "0.23.1", override: true}
 
   def common_dep(:esockd),
     do: {:esockd, github: "emqx/esockd", tag: "5.15.0", override: true}
 
-=======
-  def common_dep(:ekka), do: {:ekka, github: "emqx/ekka", tag: "0.23.1", override: true}
-  def common_dep(:esockd), do: {:esockd, github: "emqx/esockd", tag: "5.14.0", override: true}
->>>>>>> 16ae72fa
   def common_dep(:gproc), do: {:gproc, github: "emqx/gproc", tag: "0.9.0.1", override: true}
   def common_dep(:hocon), do: {:hocon, github: "emqx/hocon", tag: "0.45.4", override: true}
   def common_dep(:lc), do: {:lc, github: "emqx/lc", tag: "0.3.4", override: true}
